--- conflicted
+++ resolved
@@ -1,92 +1,33 @@
-﻿<Project Sdk="Microsoft.NET.Sdk">
-  <PropertyGroup>
-    <TargetFrameworks>net461;netstandard2.0</TargetFrameworks>
-    <CodeAnalysisRuleSet>WebSharper.CSharp.Tests.ruleset</CodeAnalysisRuleSet>
-    <GenerateAssemblyInfo>false</GenerateAssemblyInfo>
-    <WebSharperProject>Library</WebSharperProject>
-    <WebSharperErrorsAsWarnings>True</WebSharperErrorsAsWarnings>
-  </PropertyGroup>
-  <ItemGroup>
-    <None Include="paket.references" />
-    <None Include="WebSharper.CSharp.Tests.ruleset" />
-  </ItemGroup>
-  <ItemGroup>
-<<<<<<< HEAD
-    <ProjectReference Include="..\..\src\compiler\WebSharper.Core.JavaScript\WebSharper.Core.JavaScript.fsproj" />
-    <ProjectReference Include="..\..\src\compiler\WebSharper.Core\WebSharper.Core.fsproj" />
-    <ProjectReference Include="..\..\src\sitelets\WebSharper.Web\WebSharper.Web.fsproj" />
-    <ProjectReference Include="..\..\src\stdlib\WebSharper.Collections\WebSharper.Collections.fsproj" />
-    <ProjectReference Include="..\..\src\stdlib\WebSharper.Control\WebSharper.Control.fsproj" />
-    <ProjectReference Include="..\..\src\stdlib\WebSharper.JavaScript\WebSharper.JavaScript.fsproj" />
-    <ProjectReference Include="..\..\src\stdlib\WebSharper.Testing\WebSharper.Testing.fsproj" />
-    <ProjectReference Include="..\..\src\stdlib\WebSharper.Main\WebSharper.Main.fsproj" />
-    <ProjectReference Include="..\WebSharper.Collections.Tests\WebSharper.Collections.Tests.fsproj" />
-    <ProjectReference Include="..\WebSharper.InterfaceGenerator.Tests\WebSharper.InterfaceGenerator.Tests.fsproj" />
-    <ProjectReference Include="..\WebSharper.Sitelets.Tests\WebSharper.Sitelets.Tests.fsproj" />
-=======
-    <ProjectReference Include="..\..\src\compiler\WebSharper.Core.JavaScript\WebSharper.Core.JavaScript.fsproj">
-      <Name>WebSharper.Core.JavaScript</Name>
-      <Project>{891cb1bd-128a-4455-8f02-a726b0b2eacf}</Project>
-      <Private>True</Private>
-    </ProjectReference>
-    <ProjectReference Include="..\..\src\compiler\WebSharper.Core\WebSharper.Core.fsproj">
-      <Name>WebSharper.Core</Name>
-      <Project>{52741881-8d64-4639-8b5c-19c060958c35}</Project>
-      <Private>True</Private>
-    </ProjectReference>
-    <ProjectReference Include="..\..\src\sitelets\WebSharper.Sitelets\WebSharper.Sitelets.fsproj">
-      <Project>{d991329a-3aa3-4269-83ad-3597864855a0}</Project>
-      <Name>WebSharper.Sitelets</Name>
-    </ProjectReference>
-    <ProjectReference Include="..\..\src\sitelets\WebSharper.Web\WebSharper.Web.fsproj">
-      <Project>{fe6ba781-fdc9-4bb5-b38a-3bb9841ea836}</Project>
-      <Name>WebSharper.Web</Name>
-    </ProjectReference>
-    <ProjectReference Include="..\..\src\stdlib\WebSharper.Collections\WebSharper.Collections.fsproj">
-      <Name>WebSharper.Collections</Name>
-      <Project>{4ef94364-b50f-4906-ab91-77bca8413d60}</Project>
-      <Private>True</Private>
-    </ProjectReference>
-    <ProjectReference Include="..\..\src\stdlib\WebSharper.Control\WebSharper.Control.fsproj">
-      <Name>WebSharper.Control</Name>
-      <Project>{666977bf-e022-4c8f-b53d-5d294d41010f}</Project>
-      <Private>True</Private>
-    </ProjectReference>
-    <ProjectReference Include="..\..\src\stdlib\WebSharper.JavaScript\WebSharper.JavaScript.fsproj">
-      <Name>WebSharper.JavaScript</Name>
-      <Project>{3f2ceb8b-6ffd-45d0-8dbc-a5eed112ce68}</Project>
-      <Private>True</Private>
-    </ProjectReference>
-    <ProjectReference Include="..\..\src\stdlib\WebSharper.Testing\WebSharper.Testing.fsproj">
-      <Name>WebSharper.Testing</Name>
-      <Project>{a7f7a74b-d0ee-4918-8a54-280fc7d2a30c}</Project>
-      <Private>True</Private>
-    </ProjectReference>
-    <ProjectReference Include="..\..\src\stdlib\WebSharper.Main\WebSharper.Main.fsproj">
-      <Name>WebSharper.Main</Name>
-      <Project>{a28d0cc6-9c9c-4438-81e2-0c21fb9549a3}</Project>
-      <Private>True</Private>
-    </ProjectReference>
-    <ProjectReference Include="..\WebSharper.Collections.Tests\WebSharper.Collections.Tests.fsproj">
-      <Project>{bb4817e7-12a1-4622-b8ce-29cb3c406851}</Project>
-      <Name>WebSharper.Collections.Tests</Name>
-    </ProjectReference>
-    <ProjectReference Include="..\WebSharper.CSharp.Sitelets.Tests\WebSharper.CSharp.Sitelets.Tests.csproj">
-      <Project>{91e8e3cc-b1f5-4d27-8daf-639ca5c76f63}</Project>
-      <Name>WebSharper.CSharp.Sitelets.Tests</Name>
-    </ProjectReference>
-    <ProjectReference Include="..\WebSharper.InterfaceGenerator.Tests\WebSharper.InterfaceGenerator.Tests.fsproj">
-      <Name>WebSharper.InterfaceGenerator.Tests</Name>
-      <Project>{4c826618-e150-40f7-b13a-9182f0c3eaca}</Project>
-      <Private>True</Private>
-    </ProjectReference>
->>>>>>> f68e103f
-  </ItemGroup>
-  <!-- <ItemGroup>
-    <Reference Include="Microsoft.CSharp" />
-    <Reference Include="System" />
-    <Reference Include="WebSharper.Sitelets.Tests, Version=4.0.0.0, Culture=neutral, PublicKeyToken=dcd983dec8f76a71, processorArchitecture=MSIL" />
-  </ItemGroup> -->
-  <Import Project="..\..\msbuild\WebSharper.CSharp.Internal.targets" />
-  <Import Project="..\..\.paket\Paket.Restore.targets" />
-</Project>
+﻿<Project Sdk="Microsoft.NET.Sdk">
+  <PropertyGroup>
+    <TargetFrameworks>net461;netstandard2.0</TargetFrameworks>
+    <CodeAnalysisRuleSet>WebSharper.CSharp.Tests.ruleset</CodeAnalysisRuleSet>
+    <GenerateAssemblyInfo>false</GenerateAssemblyInfo>
+    <WebSharperProject>Library</WebSharperProject>
+    <WebSharperErrorsAsWarnings>True</WebSharperErrorsAsWarnings>
+  </PropertyGroup>
+  <ItemGroup>
+    <None Include="paket.references" />
+    <None Include="WebSharper.CSharp.Tests.ruleset" />
+  </ItemGroup>
+  <ItemGroup>
+    <ProjectReference Include="..\..\src\compiler\WebSharper.Core.JavaScript\WebSharper.Core.JavaScript.fsproj" />
+    <ProjectReference Include="..\..\src\compiler\WebSharper.Core\WebSharper.Core.fsproj" />
+    <ProjectReference Include="..\..\src\sitelets\WebSharper.Web\WebSharper.Web.fsproj" />
+    <ProjectReference Include="..\..\src\stdlib\WebSharper.Collections\WebSharper.Collections.fsproj" />
+    <ProjectReference Include="..\..\src\stdlib\WebSharper.Control\WebSharper.Control.fsproj" />
+    <ProjectReference Include="..\..\src\stdlib\WebSharper.JavaScript\WebSharper.JavaScript.fsproj" />
+    <ProjectReference Include="..\..\src\stdlib\WebSharper.Testing\WebSharper.Testing.fsproj" />
+    <ProjectReference Include="..\..\src\stdlib\WebSharper.Main\WebSharper.Main.fsproj" />
+    <ProjectReference Include="..\WebSharper.Collections.Tests\WebSharper.Collections.Tests.fsproj" />
+    <ProjectReference Include="..\WebSharper.InterfaceGenerator.Tests\WebSharper.InterfaceGenerator.Tests.fsproj" />
+    <ProjectReference Include="..\WebSharper.CSharp.Sitelets.Tests\WebSharper.CSharp.Sitelets.Tests.csproj" />
+  </ItemGroup>
+  <!-- <ItemGroup>
+    <Reference Include="Microsoft.CSharp" />
+    <Reference Include="System" />
+    <Reference Include="WebSharper.Sitelets.Tests, Version=4.0.0.0, Culture=neutral, PublicKeyToken=dcd983dec8f76a71, processorArchitecture=MSIL" />
+  </ItemGroup> -->
+  <Import Project="..\..\msbuild\WebSharper.CSharp.Internal.targets" />
+  <Import Project="..\..\.paket\Paket.Restore.targets" />
+</Project>