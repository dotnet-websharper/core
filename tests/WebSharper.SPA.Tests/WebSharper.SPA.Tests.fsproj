<<<<<<< HEAD
﻿<Project Sdk="Microsoft.NET.Sdk">
  <PropertyGroup>
    <TargetFrameworks>net461;netstandard2.0</TargetFrameworks>
    <WebSharperProject>Bundle</WebSharperProject>
    <WebSharperBundleOutputDir>Content</WebSharperBundleOutputDir>
  </PropertyGroup>
  <ItemGroup>
    <Compile Include="Main.fs" />
    <Content Include="Web.config" />
    <None Include="paket.references" />
  </ItemGroup>
  <ItemGroup>
    <ProjectReference Include="..\..\src\compiler\WebSharper.Core.JavaScript\WebSharper.Core.JavaScript.fsproj" />
    <ProjectReference Include="..\..\src\compiler\WebSharper.Core\WebSharper.Core.fsproj" />
    <ProjectReference Include="..\..\src\sitelets\WebSharper.Web\WebSharper.Web.fsproj" />
    <ProjectReference Include="..\..\src\stdlib\WebSharper.Collections\WebSharper.Collections.fsproj" />
    <ProjectReference Include="..\..\src\stdlib\WebSharper.Control\WebSharper.Control.fsproj" />
    <ProjectReference Include="..\..\src\stdlib\WebSharper.JavaScript\WebSharper.JavaScript.fsproj" />
    <ProjectReference Include="..\..\src\stdlib\WebSharper.JQuery\WebSharper.JQuery.fsproj" />
    <ProjectReference Include="..\..\src\stdlib\WebSharper.Main\WebSharper.Main.fsproj" />
    <ProjectReference Include="..\..\src\stdlib\WebSharper.Testing\WebSharper.Testing.fsproj" />
    <ProjectReference Include="..\WebSharper.CSharp.Tests\WebSharper.CSharp.Tests.csproj" />
    <ProjectReference Include="..\WebSharper.Html5.Tests\WebSharper.Html5.Tests.fsproj" />
    <ProjectReference Include="..\WebSharper.Sitelets.Tests\WebSharper.Sitelets.Tests.fsproj" />
    <ProjectReference Include="..\WebSharper.Tests\WebSharper.Tests.fsproj" />
    <ProjectReference Include="..\WebSharper.Web.Tests\WebSharper.Web.Tests.fsproj" />
    <ProjectReference Include="..\WebSharper.Collections.Tests\WebSharper.Collections.Tests.fsproj" />
    <ProjectReference Include="..\WebSharper.InterfaceGenerator.Tests\WebSharper.InterfaceGenerator.Tests.fsproj" />
  </ItemGroup>
  <Import Project="..\..\msbuild\WebSharper.FSharp.Internal.targets" />
  <Import Project="..\..\.paket\Paket.Restore.targets" />
=======
<?xml version="1.0" encoding="utf-8"?>
<Project ToolsVersion="15.0" DefaultTargets="Build" xmlns="http://schemas.microsoft.com/developer/msbuild/2003" TreatAsLocalProperty="Configuration">
  <PropertyGroup>
    <ProjectGuid>{10efc79a-9592-4db2-a033-d29b7c7c917e}</ProjectGuid>
    <ProjectTypeGuids>{349c5851-65df-11da-9384-00065b846f21};{F2A71F9B-5D33-465A-A702-920D77279786}</ProjectTypeGuids>
    <OutputType>Library</OutputType>
    <Name>WebSharper.SPA.Tests</Name>
    <WebSharperProject>BundleOnly</WebSharperProject>
    <FSharp40>True</FSharp40>
    <TargetFrameworkVersion>v4.6</TargetFrameworkVersion>
    <Tests>True</Tests>
    <UseIISExpress>true</UseIISExpress>
  </PropertyGroup>
  <Import Project="../../msbuild/WebSharper.FSharp.Internal.targets" />
  <ItemGroup>
    <Compile Include="Main.fs" />
    <Content Include="index.html" />
    <Content Include="Web.config" />
    <None Include="paket.references" />
  </ItemGroup>
  <ItemGroup>
    <ProjectReference Include="..\..\src\compiler\WebSharper.Compiler\WebSharper.Compiler.fsproj">
      <Name>WebSharper.Compiler</Name>
      <Project>{bfb21b61-fda9-4814-a728-7d43038e0b57}</Project>
      <Private>True</Private>
    </ProjectReference>
    <ProjectReference Include="..\..\src\compiler\WebSharper.Core.JavaScript\WebSharper.Core.JavaScript.fsproj">
      <Name>WebSharper.Core.JavaScript</Name>
      <Project>{891cb1bd-128a-4455-8f02-a726b0b2eacf}</Project>
      <Private>True</Private>
    </ProjectReference>
    <ProjectReference Include="..\..\src\compiler\WebSharper.Core\WebSharper.Core.fsproj">
      <Name>WebSharper.Core</Name>
      <Project>{52741881-8d64-4639-8b5c-19c060958c35}</Project>
      <Private>True</Private>
    </ProjectReference>
    <ProjectReference Include="..\..\src\sitelets\WebSharper.Web\WebSharper.Web.fsproj">
      <Name>WebSharper.Web</Name>
      <Project>{fe6ba781-fdc9-4bb5-b38a-3bb9841ea836}</Project>
      <Private>True</Private>
    </ProjectReference>
    <ProjectReference Include="..\..\src\stdlib\WebSharper.Collections\WebSharper.Collections.fsproj">
      <Name>WebSharper.Collections</Name>
      <Project>{4ef94364-b50f-4906-ab91-77bca8413d60}</Project>
      <Private>True</Private>
    </ProjectReference>
    <ProjectReference Include="..\..\src\stdlib\WebSharper.Control\WebSharper.Control.fsproj">
      <Name>WebSharper.Control</Name>
      <Project>{666977bf-e022-4c8f-b53d-5d294d41010f}</Project>
      <Private>True</Private>
    </ProjectReference>
    <ProjectReference Include="..\..\src\stdlib\WebSharper.JavaScript\WebSharper.JavaScript.fsproj">
      <Name>WebSharper.JavaScript</Name>
      <Project>{3f2ceb8b-6ffd-45d0-8dbc-a5eed112ce68}</Project>
      <Private>True</Private>
    </ProjectReference>
    <ProjectReference Include="..\..\src\stdlib\WebSharper.JQuery\WebSharper.JQuery.fsproj">
      <Name>WebSharper.JQuery</Name>
      <Project>{730ae40a-001c-4137-972d-898dc7c2bf0a}</Project>
      <Private>True</Private>
    </ProjectReference>
    <ProjectReference Include="..\WebSharper.CSharp.Tests\WebSharper.CSharp.Tests.csproj">
      <Name>WebSharper.CSharp.Tests</Name>
      <Project>{c78f4ffd-9c51-466b-8e35-99588a419d60}</Project>
      <Private>True</Private>
    </ProjectReference>
    <ProjectReference Include="..\WebSharper.Html5.Tests\WebSharper.Html5.Tests.fsproj">
      <Name>WebSharper.Html5.Tests</Name>
      <Project>{3958f5e1-dda2-4a22-bf29-794a25bb14f7}</Project>
      <Private>True</Private>
    </ProjectReference>
    <ProjectReference Include="..\WebSharper.Sitelets.Tests\WebSharper.Sitelets.Tests.fsproj">
      <Name>WebSharper.Sitelets.Tests</Name>
      <Project>{bba692b3-ab48-4f2e-8a33-260b0dd09a9b}</Project>
      <Private>True</Private>
    </ProjectReference>
    <ProjectReference Include="..\WebSharper.Tests\WebSharper.Tests.fsproj">
      <Name>WebSharper.Tests</Name>
      <Project>{87d32671-869d-4f33-9f24-380a4070b2dc}</Project>
      <Private>True</Private>
    </ProjectReference>
    <ProjectReference Include="..\WebSharper.Web.Tests\WebSharper.Web.Tests.fsproj">
      <Name>WebSharper.Web.Tests</Name>
      <Project>{2605322f-851c-4c6a-a204-f4eee9e21252}</Project>
      <Private>True</Private>
    </ProjectReference>
    <ProjectReference Include="..\..\src\stdlib\WebSharper.Testing\WebSharper.Testing.fsproj">
      <Name>WebSharper.Testing</Name>
      <Project>{a7f7a74b-d0ee-4918-8a54-280fc7d2a30c}</Project>
      <Private>True</Private>
    </ProjectReference>
    <ProjectReference Include="..\..\src\stdlib\WebSharper.Main\WebSharper.Main.fsproj">
      <Name>WebSharper.Main</Name>
      <Project>{a28d0cc6-9c9c-4438-81e2-0c21fb9549a3}</Project>
      <Private>True</Private>
    </ProjectReference>
    <ProjectReference Include="..\WebSharper.Collections.Tests\WebSharper.Collections.Tests.fsproj">
      <Name>WebSharper.Collections.Tests</Name>
      <Project>{bb4817e7-12a1-4622-b8ce-29cb3c406851}</Project>
      <Private>True</Private>
    </ProjectReference>
    <ProjectReference Include="..\WebSharper.InterfaceGenerator.Tests\WebSharper.InterfaceGenerator.Tests.fsproj">
      <Name>WebSharper.InterfaceGenerator.Tests</Name>
      <Project>{4c826618-e150-40f7-b13a-9182f0c3eaca}</Project>
      <Private>True</Private>
    </ProjectReference>
    <Reference Include="System.Data" />
    <Reference Include="System.Data.Linq" />
  </ItemGroup>
  <ProjectExtensions>
    <VisualStudio>
      <FlavorProperties Guid="{349c5851-65df-11da-9384-00065b846f21}">
        <WebProjectProperties>
          <UseIIS>True</UseIIS>
          <AutoAssignPort>True</AutoAssignPort>
          <DevelopmentServerPort>0</DevelopmentServerPort>
          <DevelopmentServerVPath>/</DevelopmentServerVPath>
          <IISUrl>http://localhost:3146/</IISUrl>
          <NTLMAuthentication>False</NTLMAuthentication>
          <UseCustomServer>False</UseCustomServer>
          <CustomServerUrl>
          </CustomServerUrl>
          <SaveServerSettingsInUserFile>False</SaveServerSettingsInUserFile>
        </WebProjectProperties>
      </FlavorProperties>
      <FlavorProperties Guid="{349c5851-65df-11da-9384-00065b846f21}" User="">
        <WebProjectProperties>
          <StartPageUrl>
          </StartPageUrl>
          <StartAction>CurrentPage</StartAction>
          <AspNetDebugging>True</AspNetDebugging>
          <SilverlightDebugging>False</SilverlightDebugging>
          <NativeDebugging>False</NativeDebugging>
          <SQLDebugging>False</SQLDebugging>
          <ExternalProgram>
          </ExternalProgram>
          <StartExternalURL>
          </StartExternalURL>
          <StartCmdLineArguments>
          </StartCmdLineArguments>
          <StartWorkingDirectory>
          </StartWorkingDirectory>
          <EnableENC>True</EnableENC>
          <AlwaysStartWebServerOnDebug>True</AlwaysStartWebServerOnDebug>
        </WebProjectProperties>
      </FlavorProperties>
    </VisualStudio>
  </ProjectExtensions>
  <Choose>
    <When Condition="$(TargetFrameworkIdentifier) == '.NETFramework' And ($(TargetFrameworkVersion) == 'v4.5' Or $(TargetFrameworkVersion) == 'v4.6')">
      <ItemGroup>
        <Reference Include="FSharp.Core">
          <HintPath>..\..\packages\fsharp4\FSharp.Core\lib\net45\FSharp.Core.dll</HintPath>
          <Private>True</Private>
          <Paket>True</Paket>
        </Reference>
      </ItemGroup>
    </When>
  </Choose>
  <Choose>
    <When Condition="$(TargetFrameworkIdentifier) == '.NETFramework' And ($(TargetFrameworkVersion) == 'v4.5' Or $(TargetFrameworkVersion) == 'v4.6')">
      <ItemGroup>
        <Reference Include="System.ValueTuple">
          <HintPath>..\..\packages\fsharp4\System.ValueTuple\lib\netstandard1.0\System.ValueTuple.dll</HintPath>
          <Private>True</Private>
          <Paket>True</Paket>
        </Reference>
      </ItemGroup>
    </When>
  </Choose>
>>>>>>> 020f550b
</Project><|MERGE_RESOLUTION|>--- conflicted
+++ resolved
@@ -1,8 +1,7 @@
-<<<<<<< HEAD
 ﻿<Project Sdk="Microsoft.NET.Sdk">
   <PropertyGroup>
     <TargetFrameworks>net461;netstandard2.0</TargetFrameworks>
-    <WebSharperProject>Bundle</WebSharperProject>
+    <WebSharperProject>BundleOnly</WebSharperProject>
     <WebSharperBundleOutputDir>Content</WebSharperBundleOutputDir>
   </PropertyGroup>
   <ItemGroup>
@@ -30,176 +29,4 @@
   </ItemGroup>
   <Import Project="..\..\msbuild\WebSharper.FSharp.Internal.targets" />
   <Import Project="..\..\.paket\Paket.Restore.targets" />
-=======
-<?xml version="1.0" encoding="utf-8"?>
-<Project ToolsVersion="15.0" DefaultTargets="Build" xmlns="http://schemas.microsoft.com/developer/msbuild/2003" TreatAsLocalProperty="Configuration">
-  <PropertyGroup>
-    <ProjectGuid>{10efc79a-9592-4db2-a033-d29b7c7c917e}</ProjectGuid>
-    <ProjectTypeGuids>{349c5851-65df-11da-9384-00065b846f21};{F2A71F9B-5D33-465A-A702-920D77279786}</ProjectTypeGuids>
-    <OutputType>Library</OutputType>
-    <Name>WebSharper.SPA.Tests</Name>
-    <WebSharperProject>BundleOnly</WebSharperProject>
-    <FSharp40>True</FSharp40>
-    <TargetFrameworkVersion>v4.6</TargetFrameworkVersion>
-    <Tests>True</Tests>
-    <UseIISExpress>true</UseIISExpress>
-  </PropertyGroup>
-  <Import Project="../../msbuild/WebSharper.FSharp.Internal.targets" />
-  <ItemGroup>
-    <Compile Include="Main.fs" />
-    <Content Include="index.html" />
-    <Content Include="Web.config" />
-    <None Include="paket.references" />
-  </ItemGroup>
-  <ItemGroup>
-    <ProjectReference Include="..\..\src\compiler\WebSharper.Compiler\WebSharper.Compiler.fsproj">
-      <Name>WebSharper.Compiler</Name>
-      <Project>{bfb21b61-fda9-4814-a728-7d43038e0b57}</Project>
-      <Private>True</Private>
-    </ProjectReference>
-    <ProjectReference Include="..\..\src\compiler\WebSharper.Core.JavaScript\WebSharper.Core.JavaScript.fsproj">
-      <Name>WebSharper.Core.JavaScript</Name>
-      <Project>{891cb1bd-128a-4455-8f02-a726b0b2eacf}</Project>
-      <Private>True</Private>
-    </ProjectReference>
-    <ProjectReference Include="..\..\src\compiler\WebSharper.Core\WebSharper.Core.fsproj">
-      <Name>WebSharper.Core</Name>
-      <Project>{52741881-8d64-4639-8b5c-19c060958c35}</Project>
-      <Private>True</Private>
-    </ProjectReference>
-    <ProjectReference Include="..\..\src\sitelets\WebSharper.Web\WebSharper.Web.fsproj">
-      <Name>WebSharper.Web</Name>
-      <Project>{fe6ba781-fdc9-4bb5-b38a-3bb9841ea836}</Project>
-      <Private>True</Private>
-    </ProjectReference>
-    <ProjectReference Include="..\..\src\stdlib\WebSharper.Collections\WebSharper.Collections.fsproj">
-      <Name>WebSharper.Collections</Name>
-      <Project>{4ef94364-b50f-4906-ab91-77bca8413d60}</Project>
-      <Private>True</Private>
-    </ProjectReference>
-    <ProjectReference Include="..\..\src\stdlib\WebSharper.Control\WebSharper.Control.fsproj">
-      <Name>WebSharper.Control</Name>
-      <Project>{666977bf-e022-4c8f-b53d-5d294d41010f}</Project>
-      <Private>True</Private>
-    </ProjectReference>
-    <ProjectReference Include="..\..\src\stdlib\WebSharper.JavaScript\WebSharper.JavaScript.fsproj">
-      <Name>WebSharper.JavaScript</Name>
-      <Project>{3f2ceb8b-6ffd-45d0-8dbc-a5eed112ce68}</Project>
-      <Private>True</Private>
-    </ProjectReference>
-    <ProjectReference Include="..\..\src\stdlib\WebSharper.JQuery\WebSharper.JQuery.fsproj">
-      <Name>WebSharper.JQuery</Name>
-      <Project>{730ae40a-001c-4137-972d-898dc7c2bf0a}</Project>
-      <Private>True</Private>
-    </ProjectReference>
-    <ProjectReference Include="..\WebSharper.CSharp.Tests\WebSharper.CSharp.Tests.csproj">
-      <Name>WebSharper.CSharp.Tests</Name>
-      <Project>{c78f4ffd-9c51-466b-8e35-99588a419d60}</Project>
-      <Private>True</Private>
-    </ProjectReference>
-    <ProjectReference Include="..\WebSharper.Html5.Tests\WebSharper.Html5.Tests.fsproj">
-      <Name>WebSharper.Html5.Tests</Name>
-      <Project>{3958f5e1-dda2-4a22-bf29-794a25bb14f7}</Project>
-      <Private>True</Private>
-    </ProjectReference>
-    <ProjectReference Include="..\WebSharper.Sitelets.Tests\WebSharper.Sitelets.Tests.fsproj">
-      <Name>WebSharper.Sitelets.Tests</Name>
-      <Project>{bba692b3-ab48-4f2e-8a33-260b0dd09a9b}</Project>
-      <Private>True</Private>
-    </ProjectReference>
-    <ProjectReference Include="..\WebSharper.Tests\WebSharper.Tests.fsproj">
-      <Name>WebSharper.Tests</Name>
-      <Project>{87d32671-869d-4f33-9f24-380a4070b2dc}</Project>
-      <Private>True</Private>
-    </ProjectReference>
-    <ProjectReference Include="..\WebSharper.Web.Tests\WebSharper.Web.Tests.fsproj">
-      <Name>WebSharper.Web.Tests</Name>
-      <Project>{2605322f-851c-4c6a-a204-f4eee9e21252}</Project>
-      <Private>True</Private>
-    </ProjectReference>
-    <ProjectReference Include="..\..\src\stdlib\WebSharper.Testing\WebSharper.Testing.fsproj">
-      <Name>WebSharper.Testing</Name>
-      <Project>{a7f7a74b-d0ee-4918-8a54-280fc7d2a30c}</Project>
-      <Private>True</Private>
-    </ProjectReference>
-    <ProjectReference Include="..\..\src\stdlib\WebSharper.Main\WebSharper.Main.fsproj">
-      <Name>WebSharper.Main</Name>
-      <Project>{a28d0cc6-9c9c-4438-81e2-0c21fb9549a3}</Project>
-      <Private>True</Private>
-    </ProjectReference>
-    <ProjectReference Include="..\WebSharper.Collections.Tests\WebSharper.Collections.Tests.fsproj">
-      <Name>WebSharper.Collections.Tests</Name>
-      <Project>{bb4817e7-12a1-4622-b8ce-29cb3c406851}</Project>
-      <Private>True</Private>
-    </ProjectReference>
-    <ProjectReference Include="..\WebSharper.InterfaceGenerator.Tests\WebSharper.InterfaceGenerator.Tests.fsproj">
-      <Name>WebSharper.InterfaceGenerator.Tests</Name>
-      <Project>{4c826618-e150-40f7-b13a-9182f0c3eaca}</Project>
-      <Private>True</Private>
-    </ProjectReference>
-    <Reference Include="System.Data" />
-    <Reference Include="System.Data.Linq" />
-  </ItemGroup>
-  <ProjectExtensions>
-    <VisualStudio>
-      <FlavorProperties Guid="{349c5851-65df-11da-9384-00065b846f21}">
-        <WebProjectProperties>
-          <UseIIS>True</UseIIS>
-          <AutoAssignPort>True</AutoAssignPort>
-          <DevelopmentServerPort>0</DevelopmentServerPort>
-          <DevelopmentServerVPath>/</DevelopmentServerVPath>
-          <IISUrl>http://localhost:3146/</IISUrl>
-          <NTLMAuthentication>False</NTLMAuthentication>
-          <UseCustomServer>False</UseCustomServer>
-          <CustomServerUrl>
-          </CustomServerUrl>
-          <SaveServerSettingsInUserFile>False</SaveServerSettingsInUserFile>
-        </WebProjectProperties>
-      </FlavorProperties>
-      <FlavorProperties Guid="{349c5851-65df-11da-9384-00065b846f21}" User="">
-        <WebProjectProperties>
-          <StartPageUrl>
-          </StartPageUrl>
-          <StartAction>CurrentPage</StartAction>
-          <AspNetDebugging>True</AspNetDebugging>
-          <SilverlightDebugging>False</SilverlightDebugging>
-          <NativeDebugging>False</NativeDebugging>
-          <SQLDebugging>False</SQLDebugging>
-          <ExternalProgram>
-          </ExternalProgram>
-          <StartExternalURL>
-          </StartExternalURL>
-          <StartCmdLineArguments>
-          </StartCmdLineArguments>
-          <StartWorkingDirectory>
-          </StartWorkingDirectory>
-          <EnableENC>True</EnableENC>
-          <AlwaysStartWebServerOnDebug>True</AlwaysStartWebServerOnDebug>
-        </WebProjectProperties>
-      </FlavorProperties>
-    </VisualStudio>
-  </ProjectExtensions>
-  <Choose>
-    <When Condition="$(TargetFrameworkIdentifier) == '.NETFramework' And ($(TargetFrameworkVersion) == 'v4.5' Or $(TargetFrameworkVersion) == 'v4.6')">
-      <ItemGroup>
-        <Reference Include="FSharp.Core">
-          <HintPath>..\..\packages\fsharp4\FSharp.Core\lib\net45\FSharp.Core.dll</HintPath>
-          <Private>True</Private>
-          <Paket>True</Paket>
-        </Reference>
-      </ItemGroup>
-    </When>
-  </Choose>
-  <Choose>
-    <When Condition="$(TargetFrameworkIdentifier) == '.NETFramework' And ($(TargetFrameworkVersion) == 'v4.5' Or $(TargetFrameworkVersion) == 'v4.6')">
-      <ItemGroup>
-        <Reference Include="System.ValueTuple">
-          <HintPath>..\..\packages\fsharp4\System.ValueTuple\lib\netstandard1.0\System.ValueTuple.dll</HintPath>
-          <Private>True</Private>
-          <Paket>True</Paket>
-        </Reference>
-      </ItemGroup>
-    </When>
-  </Choose>
->>>>>>> 020f550b
 </Project>