// $begin{copyright}
//
// This file is part of WebSharper
//
// Copyright (c) 2008-2018 IntelliFactory
//
// Licensed under the Apache License, Version 2.0 (the "License"); you
// may not use this file except in compliance with the License.  You may
// obtain a copy of the License at
//
//     http://www.apache.org/licenses/LICENSE-2.0
//
// Unless required by applicable law or agreed to in writing, software
// distributed under the License is distributed on an "AS IS" BASIS,
// WITHOUT WARRANTIES OR CONDITIONS OF ANY KIND, either express or
// implied.  See the License for the specific language governing
// permissions and limitations under the License.
//
// $end{copyright}

module WebSharper.Tests.Object

open WebSharper
open WebSharper.JavaScript
open WebSharper.Testing

[<JavaScript>] type T = { K : int }

type O [<Inline "{}">] () = 
    member this.P1 
        with [<Inline "$this.p1">] get() = X<int>
        and  [<Inline "void($this.p1 = $v)">] set (v: int) = ()
    member this.P2 
        with [<Inline "$this.p2">] get() = X<int>
        and  [<Inline "void($this.p2 = $v)">] set (v: int) = ()
    [<OptionalField>]
    member this.P3 
        with get() = X<int option> 
        and  set (v: int option) = () 

[<JavaScript>]
type R = { [<OptionalField>] KO: int option }

[<JavaScript>]
type RR = { N: R; S: int }

[<JavaScript>]
type [<OptionalField>] R2 = { KO2: int option; K2 : int }

/// non JS-annotated version of R
type R4 = { [<OptionalField>] KO4: int option }

/// non JS-annotated version of R2
type [<OptionalField>] R5 = { KO5: int option; K5 : int }

type I = 
    abstract Get: unit -> int

[<Name "I2">]
type I2 = 
    abstract Get: unit -> int

[<Name "">]
type I3 = 
    abstract Get: unit -> int

type I4 = 
    [<Name "I4Value">]
    abstract Value: int with get, set

type R3 =
    { mutable R3A : int }
    
    interface I with
        [<JavaScript>]
        member this.Get() = this.R3A

    interface I2 with
        [<JavaScript>]
        member this.Get() = this.R3A

    interface I3 with
        [<JavaScript>]
        member this.Get() = this.R3A

    interface I4 with
        [<JavaScript>]
        member this.Value
            with get() = this.R3A
            and set v  = this.R3A <- v

[<JavaScript>]
type RN () =
    [< Name "x" >]
    let mutable y = 0

    let mutable x = 1

    [<Name "X">]
    member this.RNValue 
        with get() = y
        and  set v = y <- v

    member this.X 
        with get() = x
        and  set v = x <- v

    [<Inline>]
    member this.Value 
        with get() = y
        and  set v = y <- v

[<JavaScript>]
type RNWithStub() =
    [<Stub; Name "x">]
    member val y = 0 with get, set

    [<Stub>]
    member val x = 0 with get, set

[<JavaScript; Struct>]
type TestStruct =
    val X : int
    val Y : string
    new (x, y) = { X = x; Y = y }

    member this.X2 = this.X + 1

[<JavaScript; Struct>]
type StructUnion = SU of int

[<JavaScript; Struct>]
type StructUnion2 = SU2 of int * string

[<JavaScript; Struct>]
type StructRecord =
    { SR : int }

[<JavaScript; Struct>]
type StructRecord2 =
    { SR2 : int; SR2b : string }

[<JavaScript; Struct>]
type Position =
    {
        pos_fname: string
        pos_lnum: int
        pos_orig_lnum: int
    }

    member pos.Line = pos.pos_lnum

    member pos.NextLine =
        let pos = pos
        { pos with
            pos_lnum = pos.Line + 1
        }

[<CompilationRepresentation (CompilationRepresentationFlags.UseNullAsTrueValue)>]
type U =
    | U0
    | U1 of int 
    | U2 of string

[<JavaScript>]
type UJ =
    | [<Constant null>] UJ0
    | UJ1 of int 
    | UJ2 of string

[<JavaScript>]
[<CompilationRepresentation (CompilationRepresentationFlags.UseNullAsTrueValue)>]
type UN =
    | UN0
    | UN1 of int 
    | UN2 of string

[<JavaScript>]
type Abcde = { A: string; B: string; C: string; D: string; E: string }

[<JavaScript>]
let mutable TestValue = 0

[<JavaScript>]
module RunThisOnClient =
    do TestValue <- 1

    [<JavaScript(false)>]
    module DontRunThisOnClient =
        do TestValue <- 2

    do TestValue <- TestValue + 2

do TestValue <- TestValue + 4

[<JavaScript>]
type Farm() as this =
//    let cow = this.Cow() // this fails in .NET
    member this.Cow() = "moo"
    member x.Self() = this
//    member this.CowToo() = cow

[<JavaScript; Prototype false>]
type ClassWithNoPrototype(x) =
    let y = x + 1
    static let mutable p = 1

    member this.Y() = y
    member this.X(a) = this.Y() - 1 + a

    static member val PA = 2 with get, set

    static member P
        with get() = p
        and set v = p <- v

[<JavaScript>]
type ExtendTest =
    | ExtendTest

[<JavaScript>]
type MyObj () =
    class end

[<JavaScript>]
type AlwaysEqual (x) =
    member this.Value: int = x
    override this.Equals(o) = true
    override this.GetHashCode() = 0

type IA<'T> =
    abstract member Get : unit -> 'T

[<JavaScript>]
type MyType() =
    member __.M() = ()

    interface WebSharper.CSharp.Tests.IFoo

[<JavaScript>]
let mutable et = 1

type ExtendTest with

    static member StaticProp 
        with get() = et
        and set v = et <- v 

//[<JavaScript>]
//type MultipleIntf() =
//    interface IA<int> with
//        member x.Get() = 1
//    interface IA<string> with
//        member x.Get() = "hello"

[<JavaScript>]
type StaticTypeTest() =
    static member TestType(x: obj) =
        match x with
        | :? StaticTypeTest -> true
        | _ -> false

[<JavaScript; Name "">]
type IParseState =
    abstract RaiseError<'b> : unit -> 'b

[<JavaScript; Name "">]
type IParseState2 =
    abstract RaiseError<'a, 'b> : unit -> 'a * 'b

[<JavaScript; AbstractClass>]
type ParseStateAbstract() =
    abstract RaiseError<'b> : unit -> 'b

[<JavaScript>]
type ParseState() =
    interface IParseState with
        member _.RaiseError()  = raise <| System.Exception("asd")

[<JavaScript; Interface>]
type IDemoable =
    abstract member Show: string -> unit
    static member AutoFormat(a) = sprintf "%A" a

[<JavaScript>]
type AbcDU = A | B | C
    with   
        static let namesAndValues = 
            dict [ 
                "A", A 
                "B", B
                "C", C
            ]

        static member TryParse text = 
            namesAndValues.TryGetValue text

[<JavaScript>]
let Tests =
    TestCategory "Object" {

        Test "Construction" {
            equal (JS.TypeOf (obj ())) JS.Kind.Object
        }

        Test "Equals" {
            isFalse (System.Object.Equals (obj(), obj()))
            isFalse (obj().Equals(obj()))
            isFalse (obj() = obj())
            let r = obj ()
            isFalse (System.Object.Equals (MyObj(), MyObj()))
            isFalse (MyObj().Equals(MyObj()))
            isFalse (MyObj() = MyObj())
            let r = MyObj()
            isTrue (System.Object.Equals (r, r))
            isTrue (r.Equals(r))
            isTrue (r = r)
            let a = { K = 4 }
            let b = { K = 4 }
            isTrue (System.Object.Equals (a, b))
            isTrue (a.Equals b)
            isTrue (a = b)
        }

        Test "ReferenceEquals" {
            isFalse (System.Object.ReferenceEquals (obj(), obj()))
            let r = obj()
            isTrue (System.Object.ReferenceEquals (r, r))
            let a = { K = 4 }
            let b = { K = 4 }
            isFalse (System.Object.ReferenceEquals(a, b))
        }

        Test "Overridden Equals method" {
            let a = AlwaysEqual 1
            let b = AlwaysEqual 2
            equalAsync (async { return 1 }) 1
            equalMsg a b "WebSharper's equality"
            isFalseMsg (a ==. b) "JS equality not "
        }

        Test "ToString" {
            equal (JS.TypeOf (obj().ToString())) JS.Kind.String
        }

        Test "GetHashCode" {
            equal (JS.TypeOf (obj().GetHashCode())) JS.Kind.Number
        }

        Test "Unchecked.defaultof" {
            equal Unchecked.defaultof<int> 0
            equal Unchecked.defaultof<float> 0.
            equal Unchecked.defaultof<Abcde> (As null)
        }

        Test "Construction with properties" {
            let o = O(P1 = 1, P2 = 2)
            equal o.P1 1
            equal o.P2 2
        }

        Test "Optional fields" {
            let o = O()
            equal o.P3 None
            o.P3 <- Some 1
            equal o?P3 1
            equal o.P3 (Some 1)

            let r = { KO = Some 2 }
            equal r.KO (Some 2)
            equal r?KO 2
            let r2 = { KO = None }
            equal r2 (New [])
            let r3 = { KO2 = Some 1; K2 = 2 }
            equal r3.KO2 (Some 1)
            equal r3.K2 2
            equal r3 (New [ "KO2" => 1; "K2" => 2 ])
            let r4 = { KO2 = None; K2 = 2 }
            equal r4.KO2 None
            equal r4.K2 2
            equal r4 (New [ "K2" => 2 ])

            // non JS-annotated versions
            let r = { KO4 = Some 2 }
            equal r.KO4 (Some 2)
            equal r?KO4 2
            let r2 = { KO4 = None }
            equal r2 (New [])
            let r3 = { KO5 = Some 1; K5 = 2 }
            equal r3.KO5 (Some 1)
            equal r3.K5 2
            equal r3 (New [ "KO5" => 1; "K5" => 2 ])
            let r4 = { KO5 = None; K5 = 2 }
            equal r4.KO5 None
            equal r4.K5 2
            equal r4 (New [ "K5" => 2 ])

            jsEqual (r.JS.Constructor) (JS.Global?Object)
            jsEqual (r3.JS.Constructor) (JS.Global?Object)

            let ru = Union1Of2 r3 : Union<_, string>
            equal (match ru with Union1Of2 r -> r.K5 | _ -> 0) 2

            let ru2 = Union2Of2 r3 : Union<string, _>
            equal (match ru2 with Union2Of2 r -> r.K5 | _ -> 0) 2
        }

        Test "Optimized field access" {
            let x = ref ""
            let f i =
                x := !x + i
                i
            equal {
                A = f "a"
                B = f "b"
                C = f "c"
                D = f "d"
                E = f "e"
            }.C "c"
            equal !x "abcde"
        }

        Test "NewObject" {
            let o = Object<int>([| "a", 1; "b", 2 |])
            equal o (New [ "a" => 1; "b" => 2 ])
        }

        Test "Field rename" {
            let o = RN()
            equal o?x 0
            o.Value <- 1
            equal o.Value 1
            equal o?x 1
        }

        Test "Property rename" {
            let o = RN()
            equal (o?X) 0
            o.Value <- 1
            equal (o?X) 1
            equal o.RNValue 1
            o.RNValue <- 2
            equal o.RNValue 2

            equal o.X 1
            o.X <- 4
            equal o.X 4
            equal o.RNValue 2
        }

        Test "Extensions" {
            isTrue ((New [ "a" => 1 ]).JS.HasOwnProperty("a"))
            equal Object.Prototype.Constructor.Length 1
        }

        Test "isNull" {
            isTrue (isNull null)
            isFalse (isNull (obj()))
        }

        Test "Stub property" {
            let o = RN(Value = 1)
            let c = As<RNWithStub> o
            equal c.x 1
            c.x <- 2
            equal c.x 2
            equal c.y 2
            c.y <- 3
            equal c.y 3
        }

        Test "Module do" {
            equal TestValue 3
        }

        Test "Record with interface" {
            let r = { R3A = 4 }
            equal ((r :> I).Get()) 4
            equal ((r :> I2).Get()) 4
            equal ((r :> I2)?``I2$Get``()) 4
            equal ((r :> I3).Get()) 4
            equal ((r :> I3)?Get()) 4
            equal ((r :> I4).Value) 4
            equal ((r :> I4)?I4Value) 4
            (r :> I4).Value <- 5
            equal ((r :> I4)?I4Value) 5
        }

        Test "Struct" {
            equal (TestStruct().X) 0
            equal (TestStruct().Y) null
            equal (TestStruct(1, "").X) 1
            equal (TestStruct(1, "").X2) 2
            equal (TestStruct(1, "a").X) (TestStruct(1, "a").X)
            notEqual (TestStruct(1, "a")) (TestStruct(2, "a"))
            notEqual (TestStruct(1, "a")) (TestStruct(1, "b"))
        }

        Test "Union with Constant null" {
            let o = ref ""
            let f u =
                match u with
                | U0 -> ()
                | U1 x -> o := string x
                | U2 x -> o := x
            notEqual (box U0) null 
            f U0 
            equal !o ""
            f (U1 3) 
            equal !o "3"
            f (U2 "hi") 
            equal !o "hi"

            let fj u =
                match u with
                | UJ0 -> ()
                | UJ1 x -> o := string x
                | UJ2 x -> o := x
            jsEqual (box UJ0) null
            o := ""
            fj UJ0
            equal !o ""
            fj (UJ1 3)
            equal !o "3"
            fj (UJ2 "hi")
            equal !o "hi"

            let fn u =
                match u with
                | UN0 -> ()
                | UN1 x -> o := string x
                | UN2 x -> o := x
            jsEqual (box UN0) null
            o := ""
            fn UN0
            equal !o ""
            fn (UN1 3)
            equal !o "3"
            fn (UN2 "hi")
            equal !o "hi"
        }

        Test "Object with `as` alias" {
            let o = Farm()
            equal (o.Cow()) "moo"
            equal (o.Self().Cow()) "moo"
            // jsEqual o?this JS.Undefined // this is not a problem now with reference equality on objects
        } 

        Test "Class with Prototype(false)" {
            let o = ClassWithNoPrototype(40)
            equal (o.X(2)) 42
            jsEqual (o.JS.Constructor) (JS.Global?Object)
            equal ClassWithNoPrototype.P 1
            ClassWithNoPrototype.P <- 3
            equal ClassWithNoPrototype.P 3
            equal ClassWithNoPrototype.PA 2
            ClassWithNoPrototype.PA <- 4
            equal ClassWithNoPrototype.PA 4
        }

        Test "Type extension" {
            equal ExtendTest.StaticProp 1
            ExtendTest.StaticProp <- 2
            equal ExtendTest.StaticProp 2
        }

        Test "Type test against interface" {
            let a = box { new I with member this.Get() = 1 }
            let b = box { new I2 with member this.Get() = 2 }
            isTrue (a :? I)
            isFalse (a :? I2)
            isTrue (b :? I2)
            isFalse (b :? I)
            equal ((a :?> I).Get()) 1
            equal ((b :?> I2).Get()) 2
        }
        
        Test "Struct union" {
            let f x =
                Console.Log "deconstructing struct union"
                match x with
                | SU a -> a
            equal (f(SU 1)) 1
            let g x =
                Console.Log "deconstructing struct union 2"
                match x with
                | SU2 (a, b) -> (a, b)
            equal (g(SU2 (1, "a"))) (1, "a")
        }

        Test "Struct record" {
            let x = { SR = 1 }
            equal x.SR 1
            let y = { SR2 = 1; SR2b = "a" }
            equal y.SR2 1
            equal y.SR2b "a"
        }

        Test "Static method type test against current type" {
            let o = StaticTypeTest()
            isTrue (StaticTypeTest.TestType(o))
        }

        Test "Generics in interface implementation" {
            let parseState = ParseState() 
            raises ((parseState :> IParseState).RaiseError())
            isTrue (parseState?RaiseError !==. JS.Undefined)
        }

        Test "Local generics in interface implementation" {
            let parseState =                                                                                            
                { new IParseState with 
                    member _.RaiseError()  = raise <| System.Exception("asd")
                }
            raises (parseState.RaiseError())
            isTrue (parseState?RaiseError !==. JS.Undefined)

            let parseStateAbstract =                                                                                            
                { new ParseStateAbstract() with 
                    override _.RaiseError()  = raise <| System.Exception("asd")
                }
            raises (parseStateAbstract.RaiseError())
            isTrue (parseStateAbstract?RaiseError !==. JS.Undefined)

            let parseState2 =                                                                                            
                { new IParseState2 with 
                    member _.RaiseError()  = raise <| System.Exception("asd")
                }
            raises (parseState2.RaiseError())
            isTrue (parseState2?RaiseError !==. JS.Undefined)
        }

        Skip "Default interface member consumption" {
            // let a = MyType() :> WebSharper.CSharp.Tests.IFoo
            // let b = { new WebSharper.CSharp.Tests.IFoo }

            // equal a.Bar 0
            // equal b.Bar 0
            equal 1 1
        }

        Skip "Interfaces with multiple generic implementations" {
        //    let mc = MultipleIntf()
        //    let iaInt = mc :> IA<int>
        //    let iaString = mc :> IA<string>
        //    equal (iaInt.Get()) 1
        //    equal (iaString.Get()) "hello"
            equal 1 1
        }

        Test "Nested record field copy and update" {
            let x = { N = { KO = Some 1 }; S = 10 }
            equal { x with N.KO = Some 2 } { N = { KO = Some 2 }; S = 10 }
        }

        Test "Interface with static member" {
            equal (IDemoable.AutoFormat 1) "1"
        }

        Test "Static let in unions" {
            equal (AbcDU.TryParse "A") (true, A)
            equal (AbcDU.TryParse "D" |> fst) false
        }

<<<<<<< HEAD
        Test "Nullable reference types" {
            let len (str: string | null) =
                match str with
                | null -> -1
                | s -> s.Length
            equal (len null) -1
            equal (len "Hi") 2
        }

        Test "Discriminated union .Is* properties" {
            isTrue ((UJ1 1).IsUJ1)
            isFalse ((UJ1 1).IsUJ2)
=======
        Test "Struct copy handling #1399" {
            let orig =     
                {
                    pos_fname = "File"
                    pos_lnum = 10
                    pos_orig_lnum = 10
                }
            equal orig.NextLine.Line 11
            equal orig.Line 10
            equal orig.NextLine.pos_fname "File"
>>>>>>> cc9cf83e
        }
    }<|MERGE_RESOLUTION|>--- conflicted
+++ resolved
@@ -663,20 +663,6 @@
             equal (AbcDU.TryParse "D" |> fst) false
         }
 
-<<<<<<< HEAD
-        Test "Nullable reference types" {
-            let len (str: string | null) =
-                match str with
-                | null -> -1
-                | s -> s.Length
-            equal (len null) -1
-            equal (len "Hi") 2
-        }
-
-        Test "Discriminated union .Is* properties" {
-            isTrue ((UJ1 1).IsUJ1)
-            isFalse ((UJ1 1).IsUJ2)
-=======
         Test "Struct copy handling #1399" {
             let orig =     
                 {
@@ -687,6 +673,19 @@
             equal orig.NextLine.Line 11
             equal orig.Line 10
             equal orig.NextLine.pos_fname "File"
->>>>>>> cc9cf83e
+        }
+
+        Test "Nullable reference types" {
+            let len (str: string | null) =
+                match str with
+                | null -> -1
+                | s -> s.Length
+            equal (len null) -1
+            equal (len "Hi") 2
+        }
+
+        Test "Discriminated union .Is* properties" {
+            isTrue ((UJ1 1).IsUJ1)
+            isFalse ((UJ1 1).IsUJ2)
         }
     }