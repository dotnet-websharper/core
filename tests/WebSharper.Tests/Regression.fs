// $begin{copyright}
//
// This file is part of WebSharper
//
// Copyright (c) 2008-2015 IntelliFactory
//
// Licensed under the Apache License, Version 2.0 (the "License"); you
// may not use this file except in compliance with the License.  You may
// obtain a copy of the License at
//
//     http://www.apache.org/licenses/LICENSE-2.0
//
// Unless required by applicable law or agreed to in writing, software
// distributed under the License is distributed on an "AS IS" BASIS,
// WITHOUT WARRANTIES OR CONDITIONS OF ANY KIND, either express or
// implied.  See the License for the specific language governing
// permissions and limitations under the License.
//
// $end{copyright}

module WebSharper.Tests.Regression

open System
open WebSharper
open WebSharper.JavaScript
open WebSharper.Testing

[<Inline "new Array(0)">]
let private Empty<'T> : 'T [] = X

[<JavaScript>]
let private bug431_f ((x, y) as t) =
    [| y; x |]

[<JavaScript>]
let private bug431_g () =
    let t = (1, 2)
    bug431_f t

[<JavaScript>]
let private bug35_Foo (t: 'T * 'T) x = x

[<JavaScript>]
let private bug35_Bar () = bug35_Foo ("a","b") "c"

type FuncHelper =
    static member inline Compose f g x = g(f(x))

[<Proxy(typeof<FuncHelper>)>]
[<JavaScript>]
type FuncHelperProxy =
    [<Inline>]
    static member Compose f g x = g(f(x))

module private Bug61_M =

    type T[<JavaScript>]() =
        [<JavaScript>]
        member this.F = 1

type private Bug61_T2 [<JavaScript>]() =
    inherit Bug61_M.T()

module internal Bug367 =

    [<JavaScript>]
    let x = 1

    module B =
        [<JavaScript>]
        let y = x

    [<JavaScript>]
    let z = B.y

module BugBB80 =

    [<Sealed>]
    type X [<JavaScript>] (k: ref<int>) =
        interface System.IDisposable with
            [<JavaScript>]
            member this.Dispose() = incr k

    [<JavaScript>]
    let test () =
        async {
            let a = ref 0
            do! async {
                    use x = new X(a)
                    return ()
                }
            return Test "Bug BB80" { equal !a 1 }
        }
        |> Async.Start

module Bug264 =
    [<JavaScript>]
    type Y<'X> = | Y of int

    [<JavaScript>]
    type X =
        {
            A : int
            mutable B : Y<X>
        }

    [<JavaScript>]
    let Make (f: unit -> X) : Y<X> = Y (f().A)

module Bug323 =
    [<JavaScript>]
    type BaseClass(x) =
        member this.Value = x

    [<JavaScript>]    
    type DescendantClass(x) =
        inherit BaseClass(x + 1)

        member this.OriginalValue = x
                 
[<JavaScript>]
module Bug352 =
    [<AbstractClass>]
    type A() =
        abstract Foo : unit -> int
        default this.Foo() = 1

    type B() =
        inherit A()
        override this.Foo() = 2    

[<JavaScript>]
module Bug446 =
    type A() =
        abstract Foo : unit -> int
        [<Inline>]
        default this.Foo() = 1

    type B() =
        inherit A()
        [<Inline>]
        override this.Foo() = 2    

// TODO : does not translate yet 

//    [<JavaScript>]    
//    type BaseClass2 =
//        val x : int
//        new v = { x = v }
//        member this.Value = this.x
//
//    [<JavaScript>]    
//    type DescendantClass2 =
//        inherit BaseClass2
//
//        val x : int
//        new v = { inherit BaseClass(v + 1); x = v }
//        member this.OriginalValue = this.x

[<JavaScript>]
module Bug512 =
    [<NamedUnionCases>]
    type TestType =
        | Float of Float:float
        | Prod of Prod1:TestType * TestType
        | Sum of Sum1:TestType * TestType

// for bug #328
type System.Object with
    [<Inline "$0.test">]
    member this.TestProperty = X<int>

    [<Inline "$0.test">]
    member this.TestMethod() = X<int>

    [<Inline "$0.testf($x)">]
    member this.TestMethod1 (x: int) = X<int[]>

    [<Inline "$0.testf($x, $y)">]
    member this.TestMethod2 (x: int, y: int) = X<int[]>

[<JavaScript>]
module LetLambda =
    let f =
        ()
        fun a b -> a + b

[<JavaScript>]
let Tests =
    TestCategory "Regression" {

        Test "Bug #26" {
            isTrueMsg ([||] = Empty<int>) "[||] = Empty<int>"
        }

        Test "Bug #35" {
            equal (bug35_Bar ()) "c"
        }

        Test "Bug #61" {
            let x = Bug61_T2()
            equal x.F 1
        }

        Test "Bug #367" {
            equal Bug367.B.y 1
            equal Bug367.z 1
        }

        Test "Bug #476" {
            let q = new System.Collections.Generic.Queue<int>()
            seq {
                q.Enqueue -1
                let c = ref 0
                while !c < 2 do
                    q.Enqueue !c
                    incr c
                q.Enqueue 2
                while !c < 4 do
                    q.Enqueue !c
                    incr c
                q.Enqueue 4
            }
            |> Seq.length |> ignore
            equal (q.ToArray()) [|-1; 0; 1; 2; 2; 3; 4|]
            let t (x: list<int>) = Seq.toArray (Seq.windowed 3 x)
            equal (t []) [||]
            equal (t [1]) [||]
            equal (t [1;2]) [||]
            equal (t [1;2;3]) [|[|1;2;3|]|]
            equal (t [1;2;3;4]) [|[|1;2;3|]; [|2;3;4|]|]
            equal (t [1;2;3;4;5]) [|[|1;2;3|]; [|2;3;4|]; [|3;4;5|]|]
        }

        Test "Bug #431" {
            equal (bug431_g()) [| 2; 1 |]
        }

        Test "Bug #484" {
            equal (string 0) "0"
        }

        do BugBB80.test()

        Test "Mutable" {
            equal (
                let mutable a = 2
                a <- 4
                a
            ) 4
        }

        Test "Bug #109" {
            let n = ResizeArray()
            do
                for i in 1 .. 10 do
                    for j in 1 .. 10 do
                        n.Add(fun k -> k + i + j)
            equal (Seq.sum [for x in n -> x 5]) 1600
        }

        Test "Bug #231" {
            let arr =
                [|
                    let prev = ref None
                    for c in [| 2; 2; 4; 2 |] do
                        match !prev with
                        | Some p ->
                            if p = c then
                                yield c * 2
                                prev := None
                            else
                                yield p
                                prev := Some c
                        | _ ->
                            prev := Some c
                    match !prev with
                    | Some p -> yield p
                    | _ -> ()
                |]
            equal arr [| 4; 4; 2 |]
        }

        Test "Bug #249" {
            equal (double 1) 1.0
        }

        Test "Bug #264" {
            let Mk () =
                let v =
                    {
                        A = 0
                        B = Unchecked.defaultof<_>
                    } : Bug264.X
                v.B <- Bug264.Make (fun () -> { v with A = 2 })
                v
        
            isTrue (
                try Mk().B = Bug264.Y 2
                with _ -> false)
        }

        Test "Bug #323" {
            let a = Bug323.DescendantClass(3)
            equal (a.OriginalValue) 3
            equal (a.Value) 4    
        }

        Test "Bug #328" {
            let o = 
                New [
                    "test" => 3
                    "testf" => FuncWithRest<int, int[]> id
                ]
            equal o.TestProperty 3
            equal (o.TestMethod()) 3
            equal (o.TestMethod1(1)) [| 1 |]
            equal (o.TestMethod2(1, 2)) [| 1; 2 |]
        }

        Test "Curried inlining" {
            let add1 x = x + 1
            let twice x = x * 2
            equal (FuncHelper.Compose add1 twice 0) 2
            let f = FuncHelper.Compose add1 twice 
            equal (f 1) 4
            equal (f 2) 6
        }

//        Test "Bug #352" {
//            equal (Bug352.B().Foo()) 2    
//        }

        Test "Bug #396" {
            let disposed = ref false
            let mySeq =
                seq {
                    try yield 0
                    finally disposed := true
                }
            do
                try for x in mySeq do
                        failwith ""
                with _ -> ()
            isTrue !disposed 
        }

        Test "Bug #446" {
            equal ((Bug446.B() :> Bug446.A).Foo()) 2
        }

        Test "Bug #480" {
            equal (1445122700705L / 32L) 45160084397L
        }

#if FSHARP40
        Test "Bug #477 (mutable in closure)" {
            let f, g =
                let mutable x = 0
                (fun () -> x <- 1), (fun () -> x)
            equalMsg (g()) 0 "Before modifying (sanity check)"
            do f()
            equalMsg (g()) 1 "After modifying"
        }
#endif

        Test "Bug #479" {
            let test () =
                try
                    let add (v:int) m = v + m
                    let run func (c:int) (p:int) : int =
                        func p c
                    let x = add 2 3
                    let y = run add 2 3
                    x, y
                with e ->
                    Console.Log("#479", e)
                    0, 0
            equal (test()) (5, 5)
        }

<<<<<<< HEAD
        Test "Match with as/when" {
            let get y = 
                match y with
                | Some x as asWhenTest when x <> 1 -> asWhenTest
                | _ -> None
            equal (get (Some 1)) None
            equal (get (Some 2)) (Some 2)
        }

//        Test "Module let function value" {
//            equal ([ 1, 2; 3, 4 ] |> List.map (fun (a, b) -> LetLambda.f a b)) [ 3; 7 ]
//        }
=======
        Test "Bug #512" {
            let v = Bug512.Prod(Bug512.Float(1.0),Bug512.Float(1.0));
            let str = WebSharper.Json.Serialize v
            let data2 = WebSharper.Json.Deserialize<Bug512.TestType> str
            let str2 = WebSharper.Json.Serialize data2
            equal v data2
            equal str str2
        }

>>>>>>> 48276f53
    }<|MERGE_RESOLUTION|>--- conflicted
+++ resolved
@@ -379,7 +379,6 @@
             equal (test()) (5, 5)
         }
 
-<<<<<<< HEAD
         Test "Match with as/when" {
             let get y = 
                 match y with
@@ -392,7 +391,7 @@
 //        Test "Module let function value" {
 //            equal ([ 1, 2; 3, 4 ] |> List.map (fun (a, b) -> LetLambda.f a b)) [ 3; 7 ]
 //        }
-=======
+
         Test "Bug #512" {
             let v = Bug512.Prod(Bug512.Float(1.0),Bug512.Float(1.0));
             let str = WebSharper.Json.Serialize v
@@ -401,6 +400,4 @@
             equal v data2
             equal str str2
         }
-
->>>>>>> 48276f53
     }