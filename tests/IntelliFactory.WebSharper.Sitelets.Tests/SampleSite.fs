--- conflicted
+++ resolved
@@ -1,248 +1,231 @@
-// $begin{copyright}
-//
-// This file is part of WebSharper
-//
-// Copyright (c) 2008-2014 IntelliFactory
-//
-// Licensed under the Apache License, Version 2.0 (the "License"); you
-// may not use this file except in compliance with the License.  You may
-// obtain a copy of the License at
-//
-//     http://www.apache.org/licenses/LICENSE-2.0
-//
-// Unless required by applicable law or agreed to in writing, software
-// distributed under the License is distributed on an "AS IS" BASIS,
-// WITHOUT WARRANTIES OR CONDITIONS OF ANY KIND, either express or
-// implied.  See the License for the specific language governing
-// permissions and limitations under the License.
-//
-// $end{copyright}
-
-namespace IntelliFactory.WebSharper.Sitelets.Tests
-
-module Client =
-    open IntelliFactory.WebSharper
-    open IntelliFactory.WebSharper.Html.Client
-
-    [<Sealed>]
-    type SignupSequenceControl() =
-        inherit Web.Control()
-
-        [<JavaScript>]
-        override this.Body =
-            Div [Text "SIGNUP-SEQUENCE"] :> _
-
-    [<Sealed>]
-    type LoginControl(link: string) =
-        inherit Web.Control()
-
-        [<JavaScript>]
-        override this.Body =
-            Div [Text ("LOGIN: " + link)] :> _
-
-/// The website definition.
-module SampleSite =
-    open IntelliFactory.WebSharper
-    open IntelliFactory.WebSharper.Html.Server
-    open IntelliFactory.WebSharper.Sitelets
-
-    /// Actions that corresponds to the different pages in the site.
-    type Action =
-        | Home
-        | Contact
-        | Protected
-        | Login of option<Action>
-        | Logout
-        | Echo of string
-        | [<CompiledName "api">] Api of Api.Action
-
-    /// A helper function to create a hyperlink
-    let private ( => ) title href =
-        A [HRef href] -< [Text title]
-
-    /// A helper function to create a 'fresh' url with a random get parameter
-    /// in order to make sure that browsers don't show a cached version.
-    let private RandomizeUrl url =
-        url + "?d=" + System.Uri.EscapeUriString (System.DateTime.Now.ToString())
-
-    /// User-defined widgets.
-    module Widgets =
-
-        /// Widget for displaying login status or a link to login.
-        let LoginInfo (ctx: Context<Action>) =
-<<<<<<< HEAD
-            let user =
-                // try ... with is only necessary due to a bug:
-                // see https://github.com/intellifactory/websharper/issues/339
-                try UserSession.GetLoggedInUser () with _ -> None
-            [
-                (
-                    match user with
-                    | Some email ->
-                        "Log Out (" + email + ")" =>
-                            (RandomizeUrl <| ctx.Link Action.Logout)
-                    | None ->
-                        "Login" => (ctx.Link <| Action.Login None)
-                )
-            ]
-=======
-            async {
-                let! user = ctx.UserSession.GetLoggedInUser ()
-                return [
-                    (
-                        match user with
-                        | Some email ->
-                            "Log Out (" + email + ")" =>
-                                (RandomizeUrl <| ctx.Link Action.Logout)
-                        | None ->
-                            "Login" => (ctx.Link <| Action.Login None)
-                    )
-                ]
-            }
->>>>>>> 8bdf8a49
-
-    /// A template function that renders a page with a menu bar, based on the `Skin` template.
-    let Template title main : Content<Action> =
-        let menu (ctx: Context<Action>)=
-            let ( ! ) x = ctx.Link x
-            [
-                    "Home" => !Action.Home
-                    "Contact" => !Action.Contact
-                    "Say Hello" => !(Action.Echo "Hello")
-                    "Protected" => (RandomizeUrl <| !Action.Protected)
-                    "ASPX Page" => ctx.ResolveUrl "http://www.nba.com/~joel/file.html"
-            ]
-            |> List.map (fun link ->
-                Label [Class "menu-item"] -< [link]
-            )
-        Content.PageContentAsync (fun ctx ->
-            async {
-                let! login = Widgets.LoginInfo ctx
-                let body =
-                    Div [
-                        Div login
-                        Div (menu ctx)
-                        Div (main ctx)
-                    ]
-                return {
-                    Page.Default with
-                        Title = Some title
-                        Body = [body]
-                }
-            })
-
-    /// The pages of this website.
-    module Pages =
-
-        /// The home page.
-        let HomePage : Content<Action> =
-            Template "Home" <| fun ctx ->
-                [
-                    H1 [Text "Welcome to our site!"]
-                    "Let us know how we can contact you" => ctx.Link Action.Contact
-                 ]
-
-        /// A page to collect contact information.
-        let ContactPage : Content<Action> =
-            Template "Contact" <| fun ctx ->
-                [
-                    H1 [Text "Contact Form"]
-                    Div [new Client.SignupSequenceControl()]
-                ]
-
-        /// A simple page that echoes a parameter.
-        let EchoPage param : Content<Action> =
-            Template "Echo" <| fun ctx ->
-                [
-                    H1 [Text param]
-                ]
-
-        /// A simple login page.
-        let LoginPage (redirectAction: option<Action>): Content<Action> =
-            Template "Login" <| fun ctx ->
-                let redirectLink =
-                    match redirectAction with
-                    | Some action -> action
-                    | None -> Action.Home
-                    |> ctx.Link
-                [
-                    H1 [Text "Login"]
-                    P [
-                        Text "Login with any username and password='"
-                        I [Text "password"]
-                        Text "'."
-                    ]
-                    Div [
-                        new Client.LoginControl(redirectLink)
-                    ]
-                ]
-
-        /// A simple page that users must log in to view.
-        let ProtectedPage : Content<Action> =
-            Template "Protected" <| fun ctx ->
-                [
-                    H1 [Text "This is protected content - thanks for logging in!"]
-                ]
-
-    /// The sitelet that corresponds to the entire site.
-    let EntireSite =
-        // A simple sitelet for the home page, available at the root of the application.
-        let home =
-            Sitelet.Content "/" Action.Home Pages.HomePage
-
-        // An automatically inferred sitelet created for the basic parts of the application.
-        let basic =
-            Sitelet.Infer <| fun action ->
-                match action with
-                | Action.Contact ->
-                    Pages.ContactPage
-                | Action.Echo param ->
-                    Pages.EchoPage param
-                | Action.Login action->
-                    Pages.LoginPage action
-                | Action.Logout ->
-                    // Logout user and redirect to home
-                    Content.CustomContentAsync <| fun ctx ->
-                        async {
-                            do! ctx.UserSession.Logout ()
-                            return! Content.ToResponseAsync (Content.Redirect Action.Home) ctx
-                        }
-                | Action.Home ->
-                    Content.Redirect Action.Home
-                | Action.Protected ->
-                    Content.ServerError
-                | Action.Api _ ->
-                    Content.ServerError
-
-        // A sitelet for the protected content that requires users to log in first.
-        let authenticated =
-            let filter : Sitelet.Filter<Action> =
-                {
-                    VerifyUser = fun _ -> true
-                    LoginRedirect = Some >> Action.Login
-                }
-
-            Sitelet.Protect filter <|
-                Sitelet.Content "/protected" Action.Protected Pages.ProtectedPage
-
-        // A sitelet wrapping the API sitelet into the main action.
-        let api = Sitelet.EmbedInUnion <@ Action.Api @> Api.Sitelet
-
-        // Compose the above sitelets into a larger one.
-        [
-            home
-            authenticated
-            api
-            basic
-        ]
-        |> Sitelet.Sum
-
-///// Expose the main sitelet so that it can be served.
-///// This needs an IWebsite type and an assembly level annotation.
-//type SampleWebsite() =
-//    interface IntelliFactory.WebSharper.Sitelets.IWebsite<SampleSite.Action> with
-//        member this.Sitelet = SampleSite.EntireSite
-//        member this.Actions = []
-//
-//[<assembly: IntelliFactory.WebSharper.Sitelets.WebsiteAttribute(typeof<SampleWebsite>)>]
-//do ()
+// $begin{copyright}
+//
+// This file is part of WebSharper
+//
+// Copyright (c) 2008-2014 IntelliFactory
+//
+// Licensed under the Apache License, Version 2.0 (the "License"); you
+// may not use this file except in compliance with the License.  You may
+// obtain a copy of the License at
+//
+//     http://www.apache.org/licenses/LICENSE-2.0
+//
+// Unless required by applicable law or agreed to in writing, software
+// distributed under the License is distributed on an "AS IS" BASIS,
+// WITHOUT WARRANTIES OR CONDITIONS OF ANY KIND, either express or
+// implied.  See the License for the specific language governing
+// permissions and limitations under the License.
+//
+// $end{copyright}
+
+namespace IntelliFactory.WebSharper.Sitelets.Tests
+
+module Client =
+    open IntelliFactory.WebSharper
+    open IntelliFactory.WebSharper.Html.Client
+
+    [<Sealed>]
+    type SignupSequenceControl() =
+        inherit Web.Control()
+
+        [<JavaScript>]
+        override this.Body =
+            Div [Text "SIGNUP-SEQUENCE"] :> _
+
+    [<Sealed>]
+    type LoginControl(link: string) =
+        inherit Web.Control()
+
+        [<JavaScript>]
+        override this.Body =
+            Div [Text ("LOGIN: " + link)] :> _
+
+/// The website definition.
+module SampleSite =
+    open IntelliFactory.WebSharper
+    open IntelliFactory.WebSharper.Html.Server
+    open IntelliFactory.WebSharper.Sitelets
+
+    /// Actions that corresponds to the different pages in the site.
+    type Action =
+        | Home
+        | Contact
+        | Protected
+        | Login of option<Action>
+        | Logout
+        | Echo of string
+        | [<CompiledName "api">] Api of Api.Action
+
+    /// A helper function to create a hyperlink
+    let private ( => ) title href =
+        A [HRef href] -< [Text title]
+
+    /// A helper function to create a 'fresh' url with a random get parameter
+    /// in order to make sure that browsers don't show a cached version.
+    let private RandomizeUrl url =
+        url + "?d=" + System.Uri.EscapeUriString (System.DateTime.Now.ToString())
+
+    /// User-defined widgets.
+    module Widgets =
+
+        /// Widget for displaying login status or a link to login.
+        let LoginInfo (ctx: Context<Action>) =
+            async {
+                let! user = ctx.UserSession.GetLoggedInUser ()
+                return [
+                    (
+                        match user with
+                        | Some email ->
+                            "Log Out (" + email + ")" =>
+                                (RandomizeUrl <| ctx.Link Action.Logout)
+                        | None ->
+                            "Login" => (ctx.Link <| Action.Login None)
+                    )
+                ]
+            }
+
+    /// A template function that renders a page with a menu bar, based on the `Skin` template.
+    let Template title main : Content<Action> =
+        let menu (ctx: Context<Action>)=
+            let ( ! ) x = ctx.Link x
+            [
+                    "Home" => !Action.Home
+                    "Contact" => !Action.Contact
+                    "Say Hello" => !(Action.Echo "Hello")
+                    "Protected" => (RandomizeUrl <| !Action.Protected)
+                    "ASPX Page" => ctx.ResolveUrl "http://www.nba.com/~joel/file.html"
+            ]
+            |> List.map (fun link ->
+                Label [Class "menu-item"] -< [link]
+            )
+        Content.PageContentAsync (fun ctx ->
+            async {
+                let! login = Widgets.LoginInfo ctx
+                let body =
+                    Div [
+                        Div login
+                        Div (menu ctx)
+                        Div (main ctx)
+                    ]
+                return {
+                    Page.Default with
+                        Title = Some title
+                        Body = [body]
+                }
+            })
+
+    /// The pages of this website.
+    module Pages =
+
+        /// The home page.
+        let HomePage : Content<Action> =
+            Template "Home" <| fun ctx ->
+                [
+                    H1 [Text "Welcome to our site!"]
+                    "Let us know how we can contact you" => ctx.Link Action.Contact
+                 ]
+
+        /// A page to collect contact information.
+        let ContactPage : Content<Action> =
+            Template "Contact" <| fun ctx ->
+                [
+                    H1 [Text "Contact Form"]
+                    Div [new Client.SignupSequenceControl()]
+                ]
+
+        /// A simple page that echoes a parameter.
+        let EchoPage param : Content<Action> =
+            Template "Echo" <| fun ctx ->
+                [
+                    H1 [Text param]
+                ]
+
+        /// A simple login page.
+        let LoginPage (redirectAction: option<Action>): Content<Action> =
+            Template "Login" <| fun ctx ->
+                let redirectLink =
+                    match redirectAction with
+                    | Some action -> action
+                    | None -> Action.Home
+                    |> ctx.Link
+                [
+                    H1 [Text "Login"]
+                    P [
+                        Text "Login with any username and password='"
+                        I [Text "password"]
+                        Text "'."
+                    ]
+                    Div [
+                        new Client.LoginControl(redirectLink)
+                    ]
+                ]
+
+        /// A simple page that users must log in to view.
+        let ProtectedPage : Content<Action> =
+            Template "Protected" <| fun ctx ->
+                [
+                    H1 [Text "This is protected content - thanks for logging in!"]
+                ]
+
+    /// The sitelet that corresponds to the entire site.
+    let EntireSite =
+        // A simple sitelet for the home page, available at the root of the application.
+        let home =
+            Sitelet.Content "/" Action.Home Pages.HomePage
+
+        // An automatically inferred sitelet created for the basic parts of the application.
+        let basic =
+            Sitelet.Infer <| fun action ->
+                match action with
+                | Action.Contact ->
+                    Pages.ContactPage
+                | Action.Echo param ->
+                    Pages.EchoPage param
+                | Action.Login action->
+                    Pages.LoginPage action
+                | Action.Logout ->
+                    // Logout user and redirect to home
+                    Content.CustomContentAsync <| fun ctx ->
+                        async {
+                            do! ctx.UserSession.Logout ()
+                            return! Content.ToResponseAsync (Content.Redirect Action.Home) ctx
+                        }
+                | Action.Home ->
+                    Content.Redirect Action.Home
+                | Action.Protected ->
+                    Content.ServerError
+                | Action.Api _ ->
+                    Content.ServerError
+
+        // A sitelet for the protected content that requires users to log in first.
+        let authenticated =
+            let filter : Sitelet.Filter<Action> =
+                {
+                    VerifyUser = fun _ -> true
+                    LoginRedirect = Some >> Action.Login
+                }
+
+            Sitelet.Protect filter <|
+                Sitelet.Content "/protected" Action.Protected Pages.ProtectedPage
+
+        // A sitelet wrapping the API sitelet into the main action.
+        let api = Sitelet.EmbedInUnion <@ Action.Api @> Api.Sitelet
+
+        // Compose the above sitelets into a larger one.
+        [
+            home
+            authenticated
+            api
+            basic
+        ]
+        |> Sitelet.Sum
+
+///// Expose the main sitelet so that it can be served.
+///// This needs an IWebsite type and an assembly level annotation.
+//type SampleWebsite() =
+//    interface IntelliFactory.WebSharper.Sitelets.IWebsite<SampleSite.Action> with
+//        member this.Sitelet = SampleSite.EntireSite
+//        member this.Actions = []
+//
+//[<assembly: IntelliFactory.WebSharper.Sitelets.WebsiteAttribute(typeof<SampleWebsite>)>]
+//do ()