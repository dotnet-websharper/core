--- conflicted
+++ resolved
@@ -1,624 +1,621 @@
-// $begin{copyright}
-//
-// This file is part of WebSharper
-//
-// Copyright (c) 2008-2013 IntelliFactory
-//
-// GNU Affero General Public License Usage
-// WebSharper is free software: you can redistribute it and/or modify it under
-// the terms of the GNU Affero General Public License, version 3, as published
-// by the Free Software Foundation.
-//
-// WebSharper is distributed in the hope that it will be useful, but WITHOUT
-// ANY WARRANTY; without even the implied warranty of MERCHANTABILITY or
-// FITNESS FOR A PARTICULAR PURPOSE. See the GNU Affero General Public License
-// for more details at <http://www.gnu.org/licenses/>.
-//
-// If you are unsure which license is appropriate for your use, please contact
-// IntelliFactory at http://intellifactory.com/contact.
-//
-// $end{copyright}
-
-module IntelliFactory.WebSharper.Compiler.FrontEnd
-
-open System
-open System.Collections.Generic
-open System.IO
-open System.Reflection
-open System.Text
-open System.Web.UI
-open Mono.Cecil
-open IntelliFactory.Core
-open IntelliFactory.WebSharper
-module M = IntelliFactory.WebSharper.Core.Metadata
-module P = IntelliFactory.JavaScript.Packager
-module R = IntelliFactory.WebSharper.Compiler.ReflectionLayer
-module Re = IntelliFactory.WebSharper.Core.Reflection
-module Res = IntelliFactory.WebSharper.Core.Resources
-module TSE = IntelliFactory.WebSharper.TypeScriptExporter
-module W = IntelliFactory.JavaScript.Writer
-type Path = string
-type Pref = IntelliFactory.JavaScript.Preferences
-
-[<Literal>]
-let EMBEDDED_METADATA = "WebSharper.dep"
-
-[<Literal>]
-let EMBEDDED_JS = "WebSharper.js"
-
-[<Literal>]
-let EMBEDDED_MINJS = "WebSharper.min.js"
-
-[<Literal>]
-let EMBEDDED_DTS = "WebSharper.d.ts"
-
-let readResource name (def: AssemblyDefinition) =
-    def.MainModule.Resources
-    |> Seq.tryPick (function
-        | :? EmbeddedResource as r when r.Name = name ->
-            use r = new StreamReader(r.GetResourceStream())
-            Some (r.ReadToEnd())
-        | _ -> None)
-
-type Symbols =
-    | Mdb of byte []
-    | Pdb of byte []
-
-type Assembly =
-    {
-        Debug : option<Symbols>
-        Definition : AssemblyDefinition
-    }
-
-    member this.OutputParameters(keyPair) =
-        let par = WriterParameters()
-        match keyPair with
-        | Some kp -> par.StrongNameKeyPair <- kp
-        | None -> ()
-        par
-
-    member this.RawBytes(kP: option<StrongNameKeyPair>) =
-        use s = new System.IO.MemoryStream(16 * 1024)
-        this.Definition.Write(s, this.OutputParameters kP)
-        s.ToArray()
-
-    member this.Symbols = this.Debug
-
-    member this.Write(kP: option<StrongNameKeyPair>)(path: Path) =
-        let par = this.OutputParameters kP
-        match this.Debug with
-        | Some (Mdb _) ->
-            par.WriteSymbols <- true
-            par.SymbolWriterProvider <- Mdb.MdbWriterProvider()
-        | Some (Pdb _) ->
-            par.WriteSymbols <- true
-            par.SymbolWriterProvider <- Pdb.PdbWriterProvider()
-        | None -> ()
-        this.Definition.Write(path, par)
-
-    member this.ReadableJavaScript =
-        readResource EMBEDDED_JS this.Definition
-
-    member this.CompressedJavaScript =
-        readResource EMBEDDED_MINJS this.Definition
-
-    member this.TypeScriptDeclarations =
-        readResource EMBEDDED_DTS this.Definition
-
-[<Sealed>]
-type Resolver(aR: AssemblyResolver) =
-    let def = DefaultAssemblyResolver()
-
-    let resolve (ref: string) (par: option<ReaderParameters>) =
-        let n = AssemblyName(ref)
-        match aR.ResolvePath n with
-        | Some x ->
-            match par with
-            | None -> AssemblyDefinition.ReadAssembly(x)
-            | Some par -> AssemblyDefinition.ReadAssembly(x, par)
-        | None -> def.Resolve(ref)
-
-    interface IAssemblyResolver with
-
-        member x.Resolve(name) =
-            resolve name None
-
-        member x.Resolve(name: string, par) =
-            resolve name (Some par)
-
-        member x.Resolve(ref: AssemblyNameReference, par: ReaderParameters) =
-            let ref = ref.FullName
-            resolve ref (Some par)
-
-        member x.Resolve(ref: AssemblyNameReference) =
-            let ref = ref.FullName
-            resolve ref None
-
-[<Sealed>]
-type Loader(aR: AssemblyResolver, log: string -> unit) =
-
-    let load (bytes: byte[]) (symbols: option<Symbols>) (aR: AssemblyResolver) =
-        use str = new MemoryStream(bytes)
-        let par = ReaderParameters()
-        par.AssemblyResolver <- Resolver aR
-        par.ReadingMode <- ReadingMode.Deferred
-        match symbols with
-        | Some (Pdb bytes) ->
-            par.ReadSymbols <- true
-            par.SymbolReaderProvider <- new Pdb.PdbReaderProvider()
-            par.SymbolStream <- new MemoryStream(bytes)
-        | Some (Mdb bytes) ->
-            par.ReadSymbols <- true
-            par.SymbolReaderProvider <- new Mdb.MdbReaderProvider()
-            par.SymbolStream <- new MemoryStream(bytes)
-        | None -> ()
-        let def = AssemblyDefinition.ReadAssembly(str, par)
-        {
-            Debug = symbols
-            Definition = def
-        }
-
-    static member Create(res: AssemblyResolver)(log) =
-        Loader(res, log)
-
-    member this.LoadRaw(bytes)(symbols) =
-        load bytes symbols aR
-
-    member this.LoadFile(path: Path) =
-        let bytes = File.ReadAllBytes path
-        let p ext = Path.ChangeExtension(path, ext)
-        let ex x = File.Exists(p x)
-        let rd x = File.ReadAllBytes(p x)
-        let symbolsPath =
-            if ex ".pdb" then Some (p ".pdb")
-            elif ex ".mdb" then Some (p ".mdb")
-            else None
-        let symbols =
-            if ex ".pdb" then Some (Pdb (rd ".pdb"))
-            elif ex ".mdb" then Some (Mdb (rd ".mdb"))
-            else None
-        let aR = aR.SearchPaths [path]
-        try
-            load bytes symbols aR
-        with :? InvalidOperationException ->
-            if symbolsPath.IsSome then
-                "Failed to load symbols: " + symbolsPath.Value
-                |> log
-            load bytes None aR
-
-module CecilTools =
-    open System.Text
-
-    let writeCompiledMetadata
-            (a: AssemblyDefinition)
-            (rm: M.AssemblyInfo)
-            (meta: Metadata.T)
-            (pkg: P.Module)
-            (typeScript: string) =
-        let pub = ManifestResourceAttributes.Public
-        let dep =
-            use s = new MemoryStream(8 * 1024)
-            Metadata.Serialize s meta
-            s.ToArray()
-        let prog = P.Package pkg
-        let js pref =
-            use s = new MemoryStream(8 * 1024)
-            let () =
-                use w = new StreamWriter(s)
-                W.WriteProgram pref w (prog pref)
-            s.ToArray()
-        let rmdata =
-            use s = new MemoryStream(8 * 1024)
-            rm.ToStream s
-            s.ToArray()
-        let rmname = M.AssemblyInfo.EmbeddedResourceName
-        EmbeddedResource(rmname, pub, rmdata)
-        |> a.MainModule.Resources.Add
-        EmbeddedResource(EMBEDDED_METADATA, pub, dep)
-        |> a.MainModule.Resources.Add
-        if not pkg.IsEmpty then
-            EmbeddedResource(EMBEDDED_MINJS, pub, js Pref.Compact)
-            |> a.MainModule.Resources.Add
-            EmbeddedResource(EMBEDDED_JS, pub, js Pref.Readable)
-            |> a.MainModule.Resources.Add
-        EmbeddedResource
-            (
-                EMBEDDED_DTS, pub,
-                UTF8Encoding(false, true).GetBytes(typeScript)
-            )
-        |> a.MainModule.Resources.Add
-
-    let readRuntimeMetadata (a: AssemblyDefinition) =
-        let key = M.AssemblyInfo.EmbeddedResourceName
-        a.MainModule.Resources
-        |> Seq.tryPick (function
-            | :? EmbeddedResource as r when r.Name = key ->
-                use s = r.GetResourceStream()
-                try
-                    Some (M.AssemblyInfo.FromStream s)
-                with e ->
-                    failwithf "Failed to read assembly metadata for: %s" a.FullName
-            | _ -> None)
-
-    let readCompiledMetadata (a: AssemblyDefinition) =
-        let key = EMBEDDED_METADATA
-        a.MainModule.Resources
-        |> Seq.tryPick (function
-            | :? EmbeddedResource as r when r.Name = key ->
-                try
-                    use s = r.GetResourceStream()
-                    Some (Metadata.Deserialize s)
-                with _ ->
-                    failwithf "Failed to deserialize metadata for: %s" a.FullName
-             | _ ->
-                None)
-
-[<Sealed>]
-type Content(t: Lazy<string>) =
-    static let utf8 = UTF8Encoding(false, true) :> Encoding
-
-    member c.Write(output: TextWriter) =
-        output.Write(t.Value)
-
-    member c.WriteFile(fileName: string, ?encoding: Encoding) =
-        let enc = defaultArg encoding utf8
-        File.WriteAllText(fileName, t.Value, enc)
-
-    member c.Text = t.Value
-
-type Context =
-    {
-        Code : IDictionary<Re.AssemblyName, Assembly>
-        Infos : list<M.AssemblyInfo>
-        Metas : list<Metadata.T>
-    }
-
-    member this.LookupAssembly(name: Re.AssemblyName) =
-        match this.Code.TryGetValue(name) with
-        | true, a -> Some a
-        | _ -> None
-
-    member this.LookupAssemblyCode(debug: bool, name: Re.AssemblyName) =
-        match this.Code.TryGetValue(name) with
-        | true, a -> if debug then a.ReadableJavaScript else a.CompressedJavaScript
-        | _ -> None
-
-    static member Get(assemblies: list<Assembly>) =
-        let assemblies =
-            assemblies
-            |> Seq.distinctBy (fun a -> a.Definition.Name.Name)
-            |> Seq.toList
-        let cM = List.choose (fun a -> CecilTools.readCompiledMetadata a.Definition) assemblies
-        let rM = List.choose (fun a -> CecilTools.readRuntimeMetadata a.Definition) assemblies
-        let code =
-            dict [|
-                for a in assemblies do
-                    yield (Re.AssemblyName.Parse(a.Definition.FullName), a)
-            |]
-        { Metas = cM; Infos = rM; Code = code }
-
-let getDependencyNodeForAssembly (a: Assembly) : M.Node =
-    let name = Re.AssemblyName.Parse(a.Definition.FullName)
-    M.Node.AssemblyNode(name, M.AssemblyMode.CompiledAssembly)
-
-let readWebResource (ty: Type) (name: string) =
-    try
-        let content =
-            let content =
-                ty.Assembly.GetManifestResourceNames()
-                |> Seq.tryFind (fun x -> x.Contains(name))
-                |> Option.bind (fun name ->
-                    use s = ty.Assembly.GetManifestResourceStream(name)
-                    use r = new StreamReader(s)
-                    Some (r.ReadToEnd()))
-            defaultArg content ""
-        let contentType =
-            let cT =
-                CustomAttributeData.GetCustomAttributes(ty.Assembly)
-                |> Seq.tryPick (fun attr ->
-                    if attr.Constructor.DeclaringType = typeof<WebResourceAttribute> then
-                        match [for a in attr.ConstructorArguments -> a.Value] with
-                        | [(:? string as n); (:? string as contentType)] ->
-                            if n.Contains(name)
-                                then Some contentType
-                                else None
-                        | _ -> None
-                    else None)
-            defaultArg cT "text/plain"
-        (content, contentType)
-    with e ->
-        ("", "text/plain")
-
-let writeStartCode (withScript: bool) (writer: TextWriter) =
-    writer.WriteLine()
-    if withScript then
-        writer.WriteLine("<script type='text/javascript'>")
-    writer.WriteLine @"if (typeof IntelliFactory !=='undefined')"
-    writer.WriteLine @"  IntelliFactory.Runtime.Start();"
-    if withScript then
-        writer.WriteLine("</script>")
-
-type ResourceContent =
-    {
-        Content : string
-        ContentType : string
-        Name : string
-    }
-
-type ResourceContext =
-    {
-        DebuggingEnabled : bool
-        GetSetting : string -> option<string>
-        RenderResource : ResourceContent -> Res.Rendering
-<<<<<<< HEAD
-=======
-    }
-
-type BundleMode =
-    | CSS = 0
-    | JavaScript = 1
-    | MinifiedJavaScript = 2
-    | TypeScript = 3
-
-[<Sealed>]
-type Bundle(resolver: AssemblyResolver, set: list<Assembly>) =
-    let logger = Logger.Create ignore 1000
-    let loader = Loader.Create resolver ignore
-
-    let context = lazy Context.Get(set)
-
-    let deps =
-        lazy
-        let context = context.Value
-        let mInfo = M.Info.Create context.Infos
-        mInfo.GetDependencies [for a in set -> getDependencyNodeForAssembly a]
-
-    let render (mode: BundleMode) (writer: TextWriter) =
-        let debug =
-            match mode with
-            | BundleMode.MinifiedJavaScript -> false
-            | _ -> true
-        let context = context.Value
-        let renderAssembly (a: Assembly) =
-            match mode with
-            | BundleMode.JavaScript -> a.ReadableJavaScript
-            | BundleMode.MinifiedJavaScript -> a.CompressedJavaScript
-            | BundleMode.TypeScript -> a.TypeScriptDeclarations
-            | _ -> None
-            |> Option.iter (fun t -> writer.WriteLine(t))
-        let renderWebResource (name: string) (cType: string) (c: string) =
-            match cType.ToLower(), mode with
-            | "text/javascript", BundleMode.JavaScript
-            | "text/javascript", BundleMode.MinifiedJavaScript ->
-                writer.WriteLine(c)
-            | "text/css", BundleMode.CSS ->
-                writer.WriteLine(c)
-            | _ -> ()
-        let ctx : Res.Context =
-            {
-                DebuggingEnabled = debug
-                GetAssemblyRendering = fun name ->
-                    context.LookupAssembly(name)
-                    |> Option.iter renderAssembly
-                    Res.Skip
-                GetSetting = fun name -> None
-                GetWebResourceRendering = fun ty name ->
-                    let (c, cT) = readWebResource ty name
-                    renderWebResource name cT c
-                    Res.Skip
-            }
-        use htmlWriter = new HtmlTextWriter(TextWriter.Null)
-        for d in deps.Value do
-            d.Render ctx htmlWriter
-        match mode with
-        | BundleMode.JavaScript | BundleMode.MinifiedJavaScript ->
-            writeStartCode false writer
-        | _ -> ()
-
-    let content mode =
-        let t =
-            lazy
-            use w = new StringWriter()
-            render mode w
-            w.ToString()
-        Content(t)
-
-    let css = content BundleMode.CSS
-    let javaScript = content BundleMode.JavaScript
-    let minifedJavaScript = content BundleMode.MinifiedJavaScript
-    let typeScript = content BundleMode.TypeScript
-
-    member b.CSS = css
-    member b.JavaScript = javaScript
-    member b.MinifiedJavaScript = minifedJavaScript
-    member b.TypeScript = typeScript
-
-    member b.WithAssembly(assemblyFile) =
-        let assem = loader.LoadFile(assemblyFile)
-        let dir = Path.GetDirectoryName(assemblyFile)
-        let resolver = resolver.SearchDirectories([dir])
-        Bundle(resolver, assem :: set)
-
-    member b.WithDefaultReferences() =
-        let wsHome = Path.GetDirectoryName(typeof<Bundle>.Assembly.Location)
-        [|
-            "IntelliFactory.WebSharper.Collections"
-            "IntelliFactory.WebSharper.Control"
-        |]
-        |> Seq.map (fun n -> Path.Combine(wsHome, n + ".dll"))
-        |> Seq.fold (fun (b: Bundle) x -> b.WithAssembly(x)) b
-
-    member b.WithTransitiveReferences() =
-        let comparer =
-            HashIdentity.FromFunctions<Assembly>
-                (fun a -> hash a.Definition.FullName)
-                (fun a b -> a.Definition.FullName = b.Definition.FullName)
-        let pred (a: Assembly) =
-            a.Definition.MainModule.AssemblyReferences
-            |> Seq.choose (fun r ->
-                let n = AssemblyName(r.FullName)
-                match resolver.ResolvePath(n) with
-                | None -> None
-                | Some path ->
-                    loader.LoadFile(path)
-                    |> Some)
-        let completeSet =
-            Algorithms.TopSort.Do(set, pred, comparer)
-            |> Seq.toList
-        Bundle(resolver, completeSet)
-
-    static member Empty =
-        let resolver = AssemblyResolver.Create()
-        Bundle(resolver, [])
-
-    static member Create() =
-        Bundle.Empty.WithDefaultReferences()
-
-type Options =
-    {
-        ErrorLimit : int
-        KeyPair : option<StrongNameKeyPair>
-        References : list<Assembly>
->>>>>>> e74a11ee
-    }
-
-    static member Default =
-        {
-            ErrorLimit = 20
-            KeyPair = None
-            References = []
-        }
-
-[<Sealed>]
-type CompiledAssembly
-    (
-        context: Context,
-        source: R.AssemblyDefinition,
-        meta: Metadata.T,
-        aInfo: M.AssemblyInfo,
-        mInfo: M.Info,
-        pkg: P.Module,
-        typeScript: string
-    ) =
-
-    let getJS (pref: Pref) =
-        use w = new StringWriter()
-        W.WriteProgram pref w (P.Package pkg pref)
-        w.ToString()
-
-    let compressedJS = lazy getJS Pref.Compact
-    let readableJS = lazy getJS Pref.Readable
-
-    let nameOfSelf = Re.AssemblyName.Convert(source.Name)
-
-    let deps =
-        lazy
-        let self = M.Node.AssemblyNode(nameOfSelf, M.AssemblyMode.CompiledAssembly)
-        mInfo.GetDependencies([self])
-
-    member this.AssemblyInfo = aInfo
-    member this.CompressedJavaScript = compressedJS.Value
-    member this.Info = mInfo
-    member this.Metadata = meta
-    member this.Package = pkg
-    member this.ReadableJavaScript = readableJS.Value
-    member this.TypeScriptDeclarations = typeScript
-
-    member this.Dependencies = deps.Value
-
-    member this.RenderDependencies(ctx: ResourceContext, writer: HtmlTextWriter) =
-        let cache = Dictionary()
-        let getRendering (content: ResourceContent) =
-            match cache.TryGetValue(content) with
-            | true, y -> y
-            | _ ->
-                let y = ctx.RenderResource(content)
-                cache.Add(content, y)
-                y
-        let makeJsUri name js =
-            getRendering {
-                Content = js
-                ContentType = "text/javascript"
-                Name =
-                    let ext = if ctx.DebuggingEnabled then ".dll.js" else ".dll.min.js"
-                    name + ext
-            }
-        let ctx : Res.Context =
-            {
-                DebuggingEnabled = ctx.DebuggingEnabled
-                GetAssemblyRendering = fun name ->
-                    if name = nameOfSelf then
-                        (if ctx.DebuggingEnabled then Pref.Readable else Pref.Compact)
-                        |> getJS
-                        |> makeJsUri name.Name
-                    else
-                        match context.LookupAssemblyCode(ctx.DebuggingEnabled, name) with
-                        | Some x -> makeJsUri name.Name x
-                        | None -> Res.Skip
-                GetSetting = ctx.GetSetting
-                GetWebResourceRendering = fun ty name ->
-                    let (c, cT) = readWebResource ty name
-                    getRendering {
-                        Content = c
-                        ContentType = cT
-                        Name = name
-                    }
-            }
-        this.RenderDependencies(ctx, writer)
-
-    member this.RenderDependencies(ctx, writer: HtmlTextWriter) =
-        for d in this.Dependencies do
-            d.Render ctx writer
-        writeStartCode true writer
-
-[<Sealed>]
-type Compiler(errorLimit: int, log: Message -> unit, ctx: Context) =
-
-    member this.Compile(quotation: Quotations.Expr, context: System.Reflection.Assembly, ?name) : option<CompiledAssembly> =
-        this.CompileAssembly(R.Dynamic.FromQuotation quotation context (defaultArg name "Example"))
-
-    member this.Compile(quotation: Quotations.Expr, ?name) : option<CompiledAssembly> =
-        this.Compile(quotation, System.Reflection.Assembly.GetCallingAssembly(), ?name = name)
-
-    member this.CompileAssembly(assembly: R.AssemblyDefinition) : option<CompiledAssembly> =
-        let succ = ref true
-        let err (m: Message) =
-            match m.Priority with
-            | Priority.Warning -> ()
-            | _ -> succ := false
-            log m
-        let logger = Logger.Create err errorLimit
-        let meta = Metadata.Union logger ctx.Metas
-        let pool = Inlining.Pool.Create logger
-        let macros = Reflector.Pool.Create logger
-        try
-            let ra = Reflector.Reflect logger assembly
-            let pkg = Resolver.Resolve logger ra
-            let va = Validator.Validate logger pool macros ra
-            let rm = Analyzer.Analyze ctx.Infos va
-            let local = Metadata.Parse logger va
-            let joined = Metadata.Union logger [meta; local]
-            Assembler.Assemble logger pool macros joined va
-            if !succ then
-                let mInfo = M.Info.Create (rm :: ctx.Infos)
-                let pkg = pkg.Value
-                let tsDecls = TSE.ExportDeclarations joined va
-                Some (CompiledAssembly(ctx, assembly, local, rm, mInfo, pkg, tsDecls))
-            else None
-        with ErrorLimitExceeded -> None
-
-    member this.CompileAndModify(assembly: Assembly) : bool =
-        match this.CompileAssembly(R.Cecil.AdaptAssembly assembly.Definition) with
-        | None -> false
-        | Some a ->
-            CecilTools.writeCompiledMetadata assembly.Definition
-                a.AssemblyInfo a.Metadata a.Package a.TypeScriptDeclarations
-            true
-
-let Prepare (options: Options) (log: Message -> unit) : Compiler =
-    let ctx = Context.Get(options.References)
-    Compiler(options.ErrorLimit, log, ctx)
-
-let Compile (options: Options) (log: Message -> unit) : Assembly -> bool =
-    let c = Prepare options log
-    fun aF -> c.CompileAndModify(aF)
+// $begin{copyright}
+//
+// This file is part of WebSharper
+//
+// Copyright (c) 2008-2013 IntelliFactory
+//
+// GNU Affero General Public License Usage
+// WebSharper is free software: you can redistribute it and/or modify it under
+// the terms of the GNU Affero General Public License, version 3, as published
+// by the Free Software Foundation.
+//
+// WebSharper is distributed in the hope that it will be useful, but WITHOUT
+// ANY WARRANTY; without even the implied warranty of MERCHANTABILITY or
+// FITNESS FOR A PARTICULAR PURPOSE. See the GNU Affero General Public License
+// for more details at <http://www.gnu.org/licenses/>.
+//
+// If you are unsure which license is appropriate for your use, please contact
+// IntelliFactory at http://intellifactory.com/contact.
+//
+// $end{copyright}
+
+module IntelliFactory.WebSharper.Compiler.FrontEnd
+
+open System
+open System.Collections.Generic
+open System.IO
+open System.Reflection
+open System.Text
+open System.Web.UI
+open Mono.Cecil
+open IntelliFactory.Core
+open IntelliFactory.WebSharper
+module M = IntelliFactory.WebSharper.Core.Metadata
+module P = IntelliFactory.JavaScript.Packager
+module R = IntelliFactory.WebSharper.Compiler.ReflectionLayer
+module Re = IntelliFactory.WebSharper.Core.Reflection
+module Res = IntelliFactory.WebSharper.Core.Resources
+module TSE = IntelliFactory.WebSharper.TypeScriptExporter
+module W = IntelliFactory.JavaScript.Writer
+type Path = string
+type Pref = IntelliFactory.JavaScript.Preferences
+
+[<Literal>]
+let EMBEDDED_METADATA = "WebSharper.dep"
+
+[<Literal>]
+let EMBEDDED_JS = "WebSharper.js"
+
+[<Literal>]
+let EMBEDDED_MINJS = "WebSharper.min.js"
+
+[<Literal>]
+let EMBEDDED_DTS = "WebSharper.d.ts"
+
+let readResource name (def: AssemblyDefinition) =
+    def.MainModule.Resources
+    |> Seq.tryPick (function
+        | :? EmbeddedResource as r when r.Name = name ->
+            use r = new StreamReader(r.GetResourceStream())
+            Some (r.ReadToEnd())
+        | _ -> None)
+
+type Symbols =
+    | Mdb of byte []
+    | Pdb of byte []
+
+type Assembly =
+    {
+        Debug : option<Symbols>
+        Definition : AssemblyDefinition
+    }
+
+    member this.OutputParameters(keyPair) =
+        let par = WriterParameters()
+        match keyPair with
+        | Some kp -> par.StrongNameKeyPair <- kp
+        | None -> ()
+        par
+
+    member this.RawBytes(kP: option<StrongNameKeyPair>) =
+        use s = new System.IO.MemoryStream(16 * 1024)
+        this.Definition.Write(s, this.OutputParameters kP)
+        s.ToArray()
+
+    member this.Symbols = this.Debug
+
+    member this.Write(kP: option<StrongNameKeyPair>)(path: Path) =
+        let par = this.OutputParameters kP
+        match this.Debug with
+        | Some (Mdb _) ->
+            par.WriteSymbols <- true
+            par.SymbolWriterProvider <- Mdb.MdbWriterProvider()
+        | Some (Pdb _) ->
+            par.WriteSymbols <- true
+            par.SymbolWriterProvider <- Pdb.PdbWriterProvider()
+        | None -> ()
+        this.Definition.Write(path, par)
+
+    member this.ReadableJavaScript =
+        readResource EMBEDDED_JS this.Definition
+
+    member this.CompressedJavaScript =
+        readResource EMBEDDED_MINJS this.Definition
+
+    member this.TypeScriptDeclarations =
+        readResource EMBEDDED_DTS this.Definition
+
+[<Sealed>]
+type Resolver(aR: AssemblyResolver) =
+    let def = DefaultAssemblyResolver()
+
+    let resolve (ref: string) (par: option<ReaderParameters>) =
+        let n = AssemblyName(ref)
+        match aR.ResolvePath n with
+        | Some x ->
+            match par with
+            | None -> AssemblyDefinition.ReadAssembly(x)
+            | Some par -> AssemblyDefinition.ReadAssembly(x, par)
+        | None -> def.Resolve(ref)
+
+    interface IAssemblyResolver with
+
+        member x.Resolve(name) =
+            resolve name None
+
+        member x.Resolve(name: string, par) =
+            resolve name (Some par)
+
+        member x.Resolve(ref: AssemblyNameReference, par: ReaderParameters) =
+            let ref = ref.FullName
+            resolve ref (Some par)
+
+        member x.Resolve(ref: AssemblyNameReference) =
+            let ref = ref.FullName
+            resolve ref None
+
+[<Sealed>]
+type Loader(aR: AssemblyResolver, log: string -> unit) =
+
+    let load (bytes: byte[]) (symbols: option<Symbols>) (aR: AssemblyResolver) =
+        use str = new MemoryStream(bytes)
+        let par = ReaderParameters()
+        par.AssemblyResolver <- Resolver aR
+        par.ReadingMode <- ReadingMode.Deferred
+        match symbols with
+        | Some (Pdb bytes) ->
+            par.ReadSymbols <- true
+            par.SymbolReaderProvider <- new Pdb.PdbReaderProvider()
+            par.SymbolStream <- new MemoryStream(bytes)
+        | Some (Mdb bytes) ->
+            par.ReadSymbols <- true
+            par.SymbolReaderProvider <- new Mdb.MdbReaderProvider()
+            par.SymbolStream <- new MemoryStream(bytes)
+        | None -> ()
+        let def = AssemblyDefinition.ReadAssembly(str, par)
+        {
+            Debug = symbols
+            Definition = def
+        }
+
+    static member Create(res: AssemblyResolver)(log) =
+        Loader(res, log)
+
+    member this.LoadRaw(bytes)(symbols) =
+        load bytes symbols aR
+
+    member this.LoadFile(path: Path) =
+        let bytes = File.ReadAllBytes path
+        let p ext = Path.ChangeExtension(path, ext)
+        let ex x = File.Exists(p x)
+        let rd x = File.ReadAllBytes(p x)
+        let symbolsPath =
+            if ex ".pdb" then Some (p ".pdb")
+            elif ex ".mdb" then Some (p ".mdb")
+            else None
+        let symbols =
+            if ex ".pdb" then Some (Pdb (rd ".pdb"))
+            elif ex ".mdb" then Some (Mdb (rd ".mdb"))
+            else None
+        let aR = aR.SearchPaths [path]
+        try
+            load bytes symbols aR
+        with :? InvalidOperationException ->
+            if symbolsPath.IsSome then
+                "Failed to load symbols: " + symbolsPath.Value
+                |> log
+            load bytes None aR
+
+module CecilTools =
+    open System.Text
+
+    let writeCompiledMetadata
+            (a: AssemblyDefinition)
+            (rm: M.AssemblyInfo)
+            (meta: Metadata.T)
+            (pkg: P.Module)
+            (typeScript: string) =
+        let pub = ManifestResourceAttributes.Public
+        let dep =
+            use s = new MemoryStream(8 * 1024)
+            Metadata.Serialize s meta
+            s.ToArray()
+        let prog = P.Package pkg
+        let js pref =
+            use s = new MemoryStream(8 * 1024)
+            let () =
+                use w = new StreamWriter(s)
+                W.WriteProgram pref w (prog pref)
+            s.ToArray()
+        let rmdata =
+            use s = new MemoryStream(8 * 1024)
+            rm.ToStream s
+            s.ToArray()
+        let rmname = M.AssemblyInfo.EmbeddedResourceName
+        EmbeddedResource(rmname, pub, rmdata)
+        |> a.MainModule.Resources.Add
+        EmbeddedResource(EMBEDDED_METADATA, pub, dep)
+        |> a.MainModule.Resources.Add
+        if not pkg.IsEmpty then
+            EmbeddedResource(EMBEDDED_MINJS, pub, js Pref.Compact)
+            |> a.MainModule.Resources.Add
+            EmbeddedResource(EMBEDDED_JS, pub, js Pref.Readable)
+            |> a.MainModule.Resources.Add
+        EmbeddedResource
+            (
+                EMBEDDED_DTS, pub,
+                UTF8Encoding(false, true).GetBytes(typeScript)
+            )
+        |> a.MainModule.Resources.Add
+
+    let readRuntimeMetadata (a: AssemblyDefinition) =
+        let key = M.AssemblyInfo.EmbeddedResourceName
+        a.MainModule.Resources
+        |> Seq.tryPick (function
+            | :? EmbeddedResource as r when r.Name = key ->
+                use s = r.GetResourceStream()
+                try
+                    Some (M.AssemblyInfo.FromStream s)
+                with e ->
+                    failwithf "Failed to read assembly metadata for: %s" a.FullName
+            | _ -> None)
+
+    let readCompiledMetadata (a: AssemblyDefinition) =
+        let key = EMBEDDED_METADATA
+        a.MainModule.Resources
+        |> Seq.tryPick (function
+            | :? EmbeddedResource as r when r.Name = key ->
+                try
+                    use s = r.GetResourceStream()
+                    Some (Metadata.Deserialize s)
+                with _ ->
+                    failwithf "Failed to deserialize metadata for: %s" a.FullName
+             | _ ->
+                None)
+
+[<Sealed>]
+type Content(t: Lazy<string>) =
+    static let utf8 = UTF8Encoding(false, true) :> Encoding
+
+    member c.Write(output: TextWriter) =
+        output.Write(t.Value)
+
+    member c.WriteFile(fileName: string, ?encoding: Encoding) =
+        let enc = defaultArg encoding utf8
+        File.WriteAllText(fileName, t.Value, enc)
+
+    member c.Text = t.Value
+
+type Context =
+    {
+        Code : IDictionary<Re.AssemblyName, Assembly>
+        Infos : list<M.AssemblyInfo>
+        Metas : list<Metadata.T>
+    }
+
+    member this.LookupAssembly(name: Re.AssemblyName) =
+        match this.Code.TryGetValue(name) with
+        | true, a -> Some a
+        | _ -> None
+
+    member this.LookupAssemblyCode(debug: bool, name: Re.AssemblyName) =
+        match this.Code.TryGetValue(name) with
+        | true, a -> if debug then a.ReadableJavaScript else a.CompressedJavaScript
+        | _ -> None
+
+    static member Get(assemblies: list<Assembly>) =
+        let assemblies =
+            assemblies
+            |> Seq.distinctBy (fun a -> a.Definition.Name.Name)
+            |> Seq.toList
+        let cM = List.choose (fun a -> CecilTools.readCompiledMetadata a.Definition) assemblies
+        let rM = List.choose (fun a -> CecilTools.readRuntimeMetadata a.Definition) assemblies
+        let code =
+            dict [|
+                for a in assemblies do
+                    yield (Re.AssemblyName.Parse(a.Definition.FullName), a)
+            |]
+        { Metas = cM; Infos = rM; Code = code }
+
+let getDependencyNodeForAssembly (a: Assembly) : M.Node =
+    let name = Re.AssemblyName.Parse(a.Definition.FullName)
+    M.Node.AssemblyNode(name, M.AssemblyMode.CompiledAssembly)
+
+let readWebResource (ty: Type) (name: string) =
+    try
+        let content =
+            let content =
+                ty.Assembly.GetManifestResourceNames()
+                |> Seq.tryFind (fun x -> x.Contains(name))
+                |> Option.bind (fun name ->
+                    use s = ty.Assembly.GetManifestResourceStream(name)
+                    use r = new StreamReader(s)
+                    Some (r.ReadToEnd()))
+            defaultArg content ""
+        let contentType =
+            let cT =
+                CustomAttributeData.GetCustomAttributes(ty.Assembly)
+                |> Seq.tryPick (fun attr ->
+                    if attr.Constructor.DeclaringType = typeof<WebResourceAttribute> then
+                        match [for a in attr.ConstructorArguments -> a.Value] with
+                        | [(:? string as n); (:? string as contentType)] ->
+                            if n.Contains(name)
+                                then Some contentType
+                                else None
+                        | _ -> None
+                    else None)
+            defaultArg cT "text/plain"
+        (content, contentType)
+    with e ->
+        ("", "text/plain")
+
+let writeStartCode (withScript: bool) (writer: TextWriter) =
+    writer.WriteLine()
+    if withScript then
+        writer.WriteLine("<script type='text/javascript'>")
+    writer.WriteLine @"if (typeof IntelliFactory !=='undefined')"
+    writer.WriteLine @"  IntelliFactory.Runtime.Start();"
+    if withScript then
+        writer.WriteLine("</script>")
+
+type ResourceContent =
+    {
+        Content : string
+        ContentType : string
+        Name : string
+    }
+
+type ResourceContext =
+    {
+        DebuggingEnabled : bool
+        GetSetting : string -> option<string>
+        RenderResource : ResourceContent -> Res.Rendering
+    }
+
+type BundleMode =
+    | CSS = 0
+    | JavaScript = 1
+    | MinifiedJavaScript = 2
+    | TypeScript = 3
+
+[<Sealed>]
+type Bundle(resolver: AssemblyResolver, set: list<Assembly>) =
+    let logger = Logger.Create ignore 1000
+    let loader = Loader.Create resolver ignore
+
+    let context = lazy Context.Get(set)
+
+    let deps =
+        lazy
+        let context = context.Value
+        let mInfo = M.Info.Create context.Infos
+        mInfo.GetDependencies [for a in set -> getDependencyNodeForAssembly a]
+
+    let render (mode: BundleMode) (writer: TextWriter) =
+        let debug =
+            match mode with
+            | BundleMode.MinifiedJavaScript -> false
+            | _ -> true
+        let context = context.Value
+        let renderAssembly (a: Assembly) =
+            match mode with
+            | BundleMode.JavaScript -> a.ReadableJavaScript
+            | BundleMode.MinifiedJavaScript -> a.CompressedJavaScript
+            | BundleMode.TypeScript -> a.TypeScriptDeclarations
+            | _ -> None
+            |> Option.iter (fun t -> writer.WriteLine(t))
+        let renderWebResource (name: string) (cType: string) (c: string) =
+            match cType.ToLower(), mode with
+            | "text/javascript", BundleMode.JavaScript
+            | "text/javascript", BundleMode.MinifiedJavaScript ->
+                writer.WriteLine(c)
+            | "text/css", BundleMode.CSS ->
+                writer.WriteLine(c)
+            | _ -> ()
+        let ctx : Res.Context =
+            {
+                DebuggingEnabled = debug
+                GetAssemblyRendering = fun name ->
+                    context.LookupAssembly(name)
+                    |> Option.iter renderAssembly
+                    Res.Skip
+                GetSetting = fun name -> None
+                GetWebResourceRendering = fun ty name ->
+                    let (c, cT) = readWebResource ty name
+                    renderWebResource name cT c
+                    Res.Skip
+            }
+        use htmlWriter = new HtmlTextWriter(TextWriter.Null)
+        for d in deps.Value do
+            d.Render ctx htmlWriter
+        match mode with
+        | BundleMode.JavaScript | BundleMode.MinifiedJavaScript ->
+            writeStartCode false writer
+        | _ -> ()
+
+    let content mode =
+        let t =
+            lazy
+            use w = new StringWriter()
+            render mode w
+            w.ToString()
+        Content(t)
+
+    let css = content BundleMode.CSS
+    let javaScript = content BundleMode.JavaScript
+    let minifedJavaScript = content BundleMode.MinifiedJavaScript
+    let typeScript = content BundleMode.TypeScript
+
+    member b.CSS = css
+    member b.JavaScript = javaScript
+    member b.MinifiedJavaScript = minifedJavaScript
+    member b.TypeScript = typeScript
+
+    member b.WithAssembly(assemblyFile) =
+        let assem = loader.LoadFile(assemblyFile)
+        let dir = Path.GetDirectoryName(assemblyFile)
+        let resolver = resolver.SearchDirectories([dir])
+        Bundle(resolver, assem :: set)
+
+    member b.WithDefaultReferences() =
+        let wsHome = Path.GetDirectoryName(typeof<Bundle>.Assembly.Location)
+        [|
+            "IntelliFactory.WebSharper.Collections"
+            "IntelliFactory.WebSharper.Control"
+        |]
+        |> Seq.map (fun n -> Path.Combine(wsHome, n + ".dll"))
+        |> Seq.fold (fun (b: Bundle) x -> b.WithAssembly(x)) b
+
+    member b.WithTransitiveReferences() =
+        let comparer =
+            HashIdentity.FromFunctions<Assembly>
+                (fun a -> hash a.Definition.FullName)
+                (fun a b -> a.Definition.FullName = b.Definition.FullName)
+        let pred (a: Assembly) =
+            a.Definition.MainModule.AssemblyReferences
+            |> Seq.choose (fun r ->
+                let n = AssemblyName(r.FullName)
+                match resolver.ResolvePath(n) with
+                | None -> None
+                | Some path ->
+                    loader.LoadFile(path)
+                    |> Some)
+        let completeSet =
+            Algorithms.TopSort.Do(set, pred, comparer)
+            |> Seq.toList
+        Bundle(resolver, completeSet)
+
+    static member Empty =
+        let resolver = AssemblyResolver.Create()
+        Bundle(resolver, [])
+
+    static member Create() =
+        Bundle.Empty.WithDefaultReferences()
+
+type Options =
+    {
+        ErrorLimit : int
+        KeyPair : option<StrongNameKeyPair>
+        References : list<Assembly>
+    }
+
+    static member Default =
+        {
+            ErrorLimit = 20
+            KeyPair = None
+            References = []
+        }
+
+[<Sealed>]
+type CompiledAssembly
+    (
+        context: Context,
+        source: R.AssemblyDefinition,
+        meta: Metadata.T,
+        aInfo: M.AssemblyInfo,
+        mInfo: M.Info,
+        pkg: P.Module,
+        typeScript: string
+    ) =
+
+    let getJS (pref: Pref) =
+        use w = new StringWriter()
+        W.WriteProgram pref w (P.Package pkg pref)
+        w.ToString()
+
+    let compressedJS = lazy getJS Pref.Compact
+    let readableJS = lazy getJS Pref.Readable
+
+    let nameOfSelf = Re.AssemblyName.Convert(source.Name)
+
+    let deps =
+        lazy
+        let self = M.Node.AssemblyNode(nameOfSelf, M.AssemblyMode.CompiledAssembly)
+        mInfo.GetDependencies([self])
+
+    member this.AssemblyInfo = aInfo
+    member this.CompressedJavaScript = compressedJS.Value
+    member this.Info = mInfo
+    member this.Metadata = meta
+    member this.Package = pkg
+    member this.ReadableJavaScript = readableJS.Value
+    member this.TypeScriptDeclarations = typeScript
+
+    member this.Dependencies = deps.Value
+
+    member this.RenderDependencies(ctx: ResourceContext, writer: HtmlTextWriter) =
+        let cache = Dictionary()
+        let getRendering (content: ResourceContent) =
+            match cache.TryGetValue(content) with
+            | true, y -> y
+            | _ ->
+                let y = ctx.RenderResource(content)
+                cache.Add(content, y)
+                y
+        let makeJsUri name js =
+            getRendering {
+                Content = js
+                ContentType = "text/javascript"
+                Name =
+                    let ext = if ctx.DebuggingEnabled then ".dll.js" else ".dll.min.js"
+                    name + ext
+            }
+        let ctx : Res.Context =
+            {
+                DebuggingEnabled = ctx.DebuggingEnabled
+                GetAssemblyRendering = fun name ->
+                    if name = nameOfSelf then
+                        (if ctx.DebuggingEnabled then Pref.Readable else Pref.Compact)
+                        |> getJS
+                        |> makeJsUri name.Name
+                    else
+                        match context.LookupAssemblyCode(ctx.DebuggingEnabled, name) with
+                        | Some x -> makeJsUri name.Name x
+                        | None -> Res.Skip
+                GetSetting = ctx.GetSetting
+                GetWebResourceRendering = fun ty name ->
+                    let (c, cT) = readWebResource ty name
+                    getRendering {
+                        Content = c
+                        ContentType = cT
+                        Name = name
+                    }
+            }
+        this.RenderDependencies(ctx, writer)
+
+    member this.RenderDependencies(ctx, writer: HtmlTextWriter) =
+        for d in this.Dependencies do
+            d.Render ctx writer
+        writeStartCode true writer
+
+[<Sealed>]
+type Compiler(errorLimit: int, log: Message -> unit, ctx: Context) =
+
+    member this.Compile(quotation: Quotations.Expr, context: System.Reflection.Assembly, ?name) : option<CompiledAssembly> =
+        this.CompileAssembly(R.Dynamic.FromQuotation quotation context (defaultArg name "Example"))
+
+    member this.Compile(quotation: Quotations.Expr, ?name) : option<CompiledAssembly> =
+        this.Compile(quotation, System.Reflection.Assembly.GetCallingAssembly(), ?name = name)
+
+    member this.CompileAssembly(assembly: R.AssemblyDefinition) : option<CompiledAssembly> =
+        let succ = ref true
+        let err (m: Message) =
+            match m.Priority with
+            | Priority.Warning -> ()
+            | _ -> succ := false
+            log m
+        let logger = Logger.Create err errorLimit
+        let meta = Metadata.Union logger ctx.Metas
+        let pool = Inlining.Pool.Create logger
+        let macros = Reflector.Pool.Create logger
+        try
+            let ra = Reflector.Reflect logger assembly
+            let pkg = Resolver.Resolve logger ra
+            let va = Validator.Validate logger pool macros ra
+            let rm = Analyzer.Analyze ctx.Infos va
+            let local = Metadata.Parse logger va
+            let joined = Metadata.Union logger [meta; local]
+            Assembler.Assemble logger pool macros joined va
+            if !succ then
+                let mInfo = M.Info.Create (rm :: ctx.Infos)
+                let pkg = pkg.Value
+                let tsDecls = TSE.ExportDeclarations joined va
+                Some (CompiledAssembly(ctx, assembly, local, rm, mInfo, pkg, tsDecls))
+            else None
+        with ErrorLimitExceeded -> None
+
+    member this.CompileAndModify(assembly: Assembly) : bool =
+        match this.CompileAssembly(R.Cecil.AdaptAssembly assembly.Definition) with
+        | None -> false
+        | Some a ->
+            CecilTools.writeCompiledMetadata assembly.Definition
+                a.AssemblyInfo a.Metadata a.Package a.TypeScriptDeclarations
+            true
+
+let Prepare (options: Options) (log: Message -> unit) : Compiler =
+    let ctx = Context.Get(options.References)
+    Compiler(options.ErrorLimit, log, ctx)
+
+let Compile (options: Options) (log: Message -> unit) : Assembly -> bool =
+    let c = Prepare options log
+    fun aF -> c.CompileAndModify(aF)