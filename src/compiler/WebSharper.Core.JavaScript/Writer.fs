--- conflicted
+++ resolved
@@ -69,11 +69,7 @@
 let BinaryOperatorAssociativity operator =
     match operator with
     | B.``=`` | B.``+=`` | B.``-=`` | B.``*=`` | B.``/=`` | B.``%=``
-<<<<<<< HEAD
-    | B.``<<=`` | B.``>>=`` | B.``>>>=`` | B.``&=`` | B.``^=`` | B.``|=`` | B.``??=`` ->
-=======
-    | B.``<<=`` | B.``>>=`` | B.``>>>=`` | B.``&=`` | B.``^=`` | B.``|=`` | B.``**`` ->
->>>>>>> ecc98e08
+    | B.``<<=`` | B.``>>=`` | B.``>>>=`` | B.``&=`` | B.``^=`` | B.``|=`` | B.``**`` | B.``??=`` ->
         RightAssociative
     | _ ->
         LeftAssociative
