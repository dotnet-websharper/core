--- conflicted
+++ resolved
@@ -79,7 +79,8 @@
     html.Write(text)
     html.RenderEndTag()
 
-let thisAssemblyToken = typeof<Rendering>.Assembly.GetName().GetPublicKeyToken()
+let thisAssemblyToken = [| 0uy |] // TODO: strong signing
+//    typeof<Rendering>.Assembly.GetName().GetPublicKeyToken()
 
 type RenderLocation =
     | Scripts
@@ -109,11 +110,12 @@
             | Js -> script dHttp html url
         | Rendering.Skip -> ()
 
-    static member TryGetCdn(ctx: Context, asmName: R.AssemblyName, filename: string) =
-        match ctx.GetSetting ("WebSharper.CdnFormat." + asmName.Name) with
+    static member TryGetCdn(ctx: Context, fullAsmName: string, filename: string) =
+        let shortName = fullAsmName.Split(',').[0]
+        match ctx.GetSetting ("WebSharper.CdnFormat." + shortName) with
         | Some urlFormat -> Some urlFormat
         | None ->
-            let isStdlib = AssemblyName(asmName.FullName).GetPublicKeyToken() = thisAssemblyToken
+            let isStdlib = AssemblyName(fullAsmName).GetPublicKeyToken() = thisAssemblyToken
             if isStdlib &&
                 (defaultArg (ctx.GetSetting "WebSharper.StdlibUseCdn") "false").ToLowerInvariant() = "true"
             then
@@ -121,20 +123,20 @@
                 Some (defaultArg (ctx.GetSetting "WebSharper.StdlibCdnFormat") def)
             else None
         |> Option.map (fun urlFormat ->
-            let asm = Assembly.Load(asmName.FullName)
+            let asm = Assembly.Load(fullAsmName)
             let ver =
                 asm.GetCustomAttributes(typeof<AssemblyFileVersionAttribute>, false)
                 |> Array.tryPick (fun x ->
                     Some (x :?> AssemblyFileVersionAttribute).Version)
             urlFormat
-                .Replace("{assembly}", asmName.Name)
+                .Replace("{assembly}", shortName)
                 .Replace("{filename}", filename)
                 .Replace("{version}", defaultArg ver "latest")
             |> RenderLink
         )
 
     static member TryGetCdn(ctx: Context, asm: Assembly, filename: string) =
-        Rendering.TryGetCdn(ctx, R.AssemblyName.FromAssembly asm, filename)
+        Rendering.TryGetCdn(ctx, asm.FullName, filename)
 
     static member GetWebResourceRendering(ctx: Context, t: Type, filename: string) =
         match Rendering.TryGetCdn(ctx, t.Assembly, filename) with
@@ -195,14 +197,8 @@
     interface IResource with
         member this.Render ctx writer =
             let name = if ctx.DebuggingEnabled then "Runtime.js" else "Runtime.min.js"
-<<<<<<< HEAD
             let t = typeof<WebSharper.Core.JavaScript.Syntax.Expression>
-            let ren = ctx.GetWebResourceRendering t name
-            ren.Emit(writer, Js, ctx.DefaultToHttp)
-
-    static member Instance = Runtime() :> IResource
-=======
-            let t = typeof<WebSharper.Core.JavaScript.Core.Id>
             let ren = Rendering.GetWebResourceRendering(ctx, t, name)
             ren.Emit(writer, Js, ctx.DefaultToHttp)
->>>>>>> 9e924dc2
+
+    static member Instance = Runtime() :> IResource