--- conflicted
+++ resolved
@@ -122,7 +122,6 @@
             r.Add(k, mapping v)
         r 
 
-<<<<<<< HEAD
     /// Map and filter values of an IDictionary
     let choose mapping (d: IDictionary<_,_>) =
         let r = Dictionary() :> IDictionary<_,_>
@@ -130,13 +129,13 @@
             match mapping v with
             | Some v' -> r.Add(k, v')
             | None -> ()
-=======
+        r 
+
     /// Map keys of an IDictionary
     let mapKeys mapping (d: IDictionary<_,_>) =
         let r = Dictionary() :> IDictionary<_,_>
         for KeyValue(k, v) in d do   
             r.Add(mapping k, v)
->>>>>>> ee141d1f
         r 
 
     exception UnionError of key: obj with
