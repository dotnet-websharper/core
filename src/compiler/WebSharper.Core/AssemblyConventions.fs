--- conflicted
+++ resolved
@@ -1,114 +1,56 @@
-<<<<<<< HEAD
-// $begin{copyright}
-//
-// This file is part of WebSharper
-//
-// Copyright (c) 2008-2017 IntelliFactory
-//
-// Licensed under the Apache License, Version 2.0 (the "License"); you
-// may not use this file except in compliance with the License.  You may
-// obtain a copy of the License at
-//
-//     http://www.apache.org/licenses/LICENSE-2.0
-//
-// Unless required by applicable law or agreed to in writing, software
-// distributed under the License is distributed on an "AS IS" BASIS,
-// WITHOUT WARRANTIES OR CONDITIONS OF ANY KIND, either express or
-// implied.  See the License for the specific language governing
-// permissions and limitations under the License.
-//
-// $end{copyright}
-
-module WebSharper.Core.AssemblyConventions
-
-open System
-open System.Collections.Generic
-open System.IO
-open System.Reflection
-
-let NetStandardName = "netstandard"
-
-let NetStandardFullName, nsTypes =
-    let types = HashSet<string>()
-    let thisAsm = Assembly.GetExecutingAssembly()
-    let s = thisAsm.GetManifestResourceStream("WebSharper.Core.netstandardtypes.txt")
-    use r = new StreamReader(s)
-    let fullName = r.ReadLine()
-    let rec read() =
-        match r.ReadLine() with
-        | null -> ()
-        | s -> types.Add s |> ignore; read()
-    read()
-    fullName, types
-
-let isInNS t = nsTypes.Contains t
-
-let IsNetStandardType (fullName: string) =
-    isInNS fullName
-
-let StandardAssemblyNameForTypeNamed (fullName: string) =
-    if IsNetStandardType fullName
-    then Some NetStandardName
-    else None
-
-let StandardAssemblyFullNameForTypeNamed (fullName: string) =
-    if IsNetStandardType fullName
-    then Some NetStandardFullName
-=======
-// $begin{copyright}
-//
-// This file is part of WebSharper
-//
-// Copyright (c) 2008-2017 IntelliFactory
-//
-// Licensed under the Apache License, Version 2.0 (the "License"); you
-// may not use this file except in compliance with the License.  You may
-// obtain a copy of the License at
-//
-//     http://www.apache.org/licenses/LICENSE-2.0
-//
-// Unless required by applicable law or agreed to in writing, software
-// distributed under the License is distributed on an "AS IS" BASIS,
-// WITHOUT WARRANTIES OR CONDITIONS OF ANY KIND, either express or
-// implied.  See the License for the specific language governing
-// permissions and limitations under the License.
-//
-// $end{copyright}
-
-module WebSharper.Core.AssemblyConventions
-
-open System
-open System.Collections.Generic
-open System.IO
-open System.Reflection
-
-let NetStandardName = "netstandard"
-
-let NetStandardFullName, nsTypes =
-    let types = HashSet<string>()
-    let thisAsm = Assembly.GetExecutingAssembly()
-    let s = thisAsm.GetManifestResourceStream("WebSharper.Core.netstandardtypes.txt")
-    use r = new StreamReader(s)
-    let fullName = r.ReadLine()
-    let rec read() =
-        match r.ReadLine() with
-        | null -> ()
-        | s -> types.Add s |> ignore; read()
-    read()
-    fullName, types
-
-let isInNS t = nsTypes.Contains t
-
-let IsNetStandardType (fullName: string) =
-    isInNS fullName
-
-let StandardAssemblyNameForTypeNamed (fullName: string) =
-    if IsNetStandardType fullName
-    then Some NetStandardName
-    else None
-
-let StandardAssemblyFullNameForTypeNamed (fullName: string) =
-    if IsNetStandardType fullName
-    then Some NetStandardFullName
->>>>>>> 6f68bf63
+// $begin{copyright}
+//
+// This file is part of WebSharper
+//
+// Copyright (c) 2008-2017 IntelliFactory
+//
+// Licensed under the Apache License, Version 2.0 (the "License"); you
+// may not use this file except in compliance with the License.  You may
+// obtain a copy of the License at
+//
+//     http://www.apache.org/licenses/LICENSE-2.0
+//
+// Unless required by applicable law or agreed to in writing, software
+// distributed under the License is distributed on an "AS IS" BASIS,
+// WITHOUT WARRANTIES OR CONDITIONS OF ANY KIND, either express or
+// implied.  See the License for the specific language governing
+// permissions and limitations under the License.
+//
+// $end{copyright}
+
+module WebSharper.Core.AssemblyConventions
+
+open System
+open System.Collections.Generic
+open System.IO
+open System.Reflection
+
+let NetStandardName = "netstandard"
+
+let NetStandardFullName, nsTypes =
+    let types = HashSet<string>()
+    let thisAsm = Assembly.GetExecutingAssembly()
+    let s = thisAsm.GetManifestResourceStream("WebSharper.Core.netstandardtypes.txt")
+    use r = new StreamReader(s)
+    let fullName = r.ReadLine()
+    let rec read() =
+        match r.ReadLine() with
+        | null -> ()
+        | s -> types.Add s |> ignore; read()
+    read()
+    fullName, types
+
+let isInNS t = nsTypes.Contains t
+
+let IsNetStandardType (fullName: string) =
+    isInNS fullName
+
+let StandardAssemblyNameForTypeNamed (fullName: string) =
+    if IsNetStandardType fullName
+    then Some NetStandardName
+    else None
+
+let StandardAssemblyFullNameForTypeNamed (fullName: string) =
+    if IsNetStandardType fullName
+    then Some NetStandardFullName
     else None