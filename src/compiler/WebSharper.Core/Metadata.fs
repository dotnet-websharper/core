--- conflicted
+++ resolved
@@ -581,11 +581,7 @@
         with B.NoEncodingException t ->
             failwithf "Failed to create binary encoder for type %s" t.FullName
 
-<<<<<<< HEAD
-    let CurrentVersion = "6.1 ts-output"
-=======
-    let CurrentVersion = "6.1"
->>>>>>> 827e9f0c
+    let CurrentVersion = "7.0-preview"
 
     let Decode (stream: System.IO.Stream) = MetadataEncoding.Decode(stream, CurrentVersion) :?> Info   
     let Encode stream (comp: Info) = MetadataEncoding.Encode(stream, comp, CurrentVersion)
