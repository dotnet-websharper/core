// $begin{copyright}
//
// This file is part of WebSharper
//
// Copyright (c) 2008-2018 IntelliFactory
//
// Licensed under the Apache License, Version 2.0 (the "License"); you
// may not use this file except in compliance with the License.  You may
// obtain a copy of the License at
//
//     http://www.apache.org/licenses/LICENSE-2.0
//
// Unless required by applicable law or agreed to in writing, software
// distributed under the License is distributed on an "AS IS" BASIS,
// WITHOUT WARRANTIES OR CONDITIONS OF ANY KIND, either express or
// implied.  See the License for the specific language governing
// permissions and limitations under the License.
//
// $end{copyright}

/// Defines macros used by proxy definitions.
module WebSharper.Core.Macros

open System.Collections.Generic
open System.Text.RegularExpressions

open WebSharper
open WebSharper.Core
open WebSharper.Core.AST

module M = WebSharper.Core.Metadata
module I = IgnoreSourcePos

let scalarTypes =
    integralTypes
    + Set [
        "System.Double"
        "System.Single"
        "System.String" 
        "System.TimeSpan"
        "System.DateTime"
    ]

let comparableTypes =
    scalarTypes
    + Set [
        "System.Char"
    ]

let isIn (s: string Set) (t: Type) = 
    match t with
    | ConcreteType t ->
        s.Contains t.Entity.Value.FullName
    | _ ->
        false

let traitCallOp (c: MacroCall) args =
    match c.Method.Generics with
    | [t; u; v] ->
        if t.IsParameter then
            MacroNeedsResolvedTypeArg t
        elif v.IsParameter then
            MacroNeedsResolvedTypeArg v
        else    
            TraitCall(
                None,
                [ t; u ], 
                NonGeneric (
                    Method {
                        MethodName = c.Method.Entity.Value.MethodName
                        Parameters = [ t; u ]
                        ReturnType = v
                        Generics = 0
                    }
                ),
                args
            )
            |> MacroOk
    | _ ->
        failwith "F# Operator value expecting 3 type arguments"
    
let utilsModule =
    TypeDefinition {
        FullName = "WebSharper.Utils"
        Assembly = "WebSharper.Main"
    }
let utils (comp: M.ICompilation) f args = 
    let m = comp.GetClassInfo(utilsModule).Value.Methods.Keys |> Seq.find (fun m -> m.Value.MethodName = f)
    Call(None, NonGeneric utilsModule, NonGeneric m, args)

let translateOperation (c: MacroCall) (t: Type) args leftNble rightNble op =
    match args with
    | [x; y] ->
        let a, b, lambda =
            if leftNble || rightNble then
                let a = Id.New "a"
                let b = Id.New "b"
                Var a, Var b, fun res -> CurriedLambda([a; b], None, res)
            else
                x, y, id
        let resm =
            if op = BinaryOperator.``/`` then
                if isIn smallIntegralTypes t
                then (a ^/ b) ^>> !~(Int 0) |> MacroOk
                elif isIn bigIntegralTypes t
<<<<<<< HEAD
                then MathTrunc (a ^/ b)
=======
                then Application(Global ["Math"; "trunc"], [a ^/ b], Pure, Some 1) |> MacroOk
>>>>>>> 827e9f0c
                elif isIn scalarTypes t
                then a ^/ b |> MacroOk
                else traitCallOp c [a; b]
            else
                if isIn scalarTypes t then
                    Binary(a, op, y) |> MacroOk
                else traitCallOp c [a; b]
        match leftNble, rightNble, resm with
        | true , false, MacroOk res -> utils c.Compilation "nullableOpL" [ x; y; lambda res ] |> MacroOk
        | false, true , MacroOk res -> utils c.Compilation "nullableOpR" [ x; y; lambda res ] |> MacroOk
        | true , true , MacroOk res -> utils c.Compilation "nullableOp"  [ x; y; lambda res ] |> MacroOk
        | _    , _    , res         -> res
    | _ -> MacroError "arithmetic macro error"

[<Sealed>]
type Arith() =
    inherit Macro()
    override this.TranslateCall(c) =
        let opName = c.Method.Entity.Value.MethodName
        let leftNble = opName.StartsWith "op_Qmark"
        let rightNble = opName.EndsWith "Qmark"
        let simpleOpName = if leftNble || rightNble then opName.Replace("Qmark", "") else opName
        let op =
            match simpleOpName with
            | BinaryOpName op -> op
            | "op_Plus" -> BinaryOperator.``+``
            | "op_Minus" -> BinaryOperator.``-``
            | "op_Divide" -> BinaryOperator.``/``
            | "op_Percent" -> BinaryOperator.``%``
            | n -> failwithf "unrecognized operator for Arith macro: %s" n
        match c.Method.Generics with
<<<<<<< HEAD
        | t :: _ ->
            translateOperation c t c.Arguments leftNble rightNble op
=======
        | t1 :: t2 :: _ ->
            if t1 = t2 then
                translateOperation c t1 c.Arguments leftNble rightNble op
            else
                traitCallOp c c.Arguments
>>>>>>> 827e9f0c
        | _ -> MacroError "arithmetic macro error"

type Comparison =
    | ``<``  = 0
    | ``<=`` = 1
    | ``>``  = 2
    | ``>=`` = 3
    | ``=``  = 4
    | ``<>`` = 5

let toBinaryOperator cmp =
    match cmp with
    | Comparison.``<``  -> BinaryOperator.``<``
    | Comparison.``<=`` -> BinaryOperator.``<=``
    | Comparison.``>``  -> BinaryOperator.``>``
    | Comparison.``>=`` -> BinaryOperator.``>=``
    | Comparison.``=``  -> BinaryOperator.``===``
    | _                 -> BinaryOperator.``!==``

let opUncheckedTy, equalsMeth, compareMeth, hashMeth =
    match <@ Unchecked.equals 1 1 @> with
    | FSharp.Quotations.Patterns.Call (_, mi, _) ->
        let cmi = mi.DeclaringType.GetMethod("Compare")
        let hmi = mi.DeclaringType.GetMethod("Hash")
        Reflection.ReadTypeDefinition mi.DeclaringType,
        Reflection.ReadMethod mi,
        Reflection.ReadMethod cmi,
        Reflection.ReadMethod hmi
    | _ -> failwith "Expecting a Call pattern"

let UncheckedEquals x y =
    Call (None, NonGeneric opUncheckedTy, NonGeneric equalsMeth, [x; y]) 

let makeComparison cmp t x y =
    let eq x y = Call (None, NonGeneric opUncheckedTy, Generic equalsMeth [ t ], [x; y]) 
    let c b i = Binary (Call(None, NonGeneric opUncheckedTy, Generic compareMeth [ t ], [x; y]), b, Value(Int i))
    match cmp with
    | Comparison.``<``  -> c BinaryOperator.``===`` -1
    | Comparison.``<=`` -> c BinaryOperator.``<=`` 0
    | Comparison.``>``  -> c BinaryOperator.``===`` 1
    | Comparison.``>=`` -> c BinaryOperator.``>=`` 0
    | Comparison.``=``  -> eq x y
    | _                 -> Unary (UnaryOperator.``!``, eq x y)

let cInt i = Value (Int i)
let cString s = Value (Literal.String s)

let isComparison = function
    | BinaryOperator.``<`` | BinaryOperator.``>`` | BinaryOperator.``<=`` 
    | BinaryOperator.``>=`` | BinaryOperator.``==`` | BinaryOperator.``!=`` -> true
    | _ -> false

let isOperation = function
    | BinaryOperator.``%`` | BinaryOperator.``*`` | BinaryOperator.``+``
    | BinaryOperator.``-`` | BinaryOperator.``/``
    | BinaryOperator.``<<`` | BinaryOperator.``>>`` | BinaryOperator.``|``
    | BinaryOperator.``&`` | BinaryOperator.``^``
    | BinaryOperator.``&&`` | BinaryOperator.``||`` -> true
    | _ -> false

let toComparison = function
    | BinaryOperator.``<`` -> Comparison.``<``
    | BinaryOperator.``>`` -> Comparison.``>``
    | BinaryOperator.``<=`` -> Comparison.``<=``
    | BinaryOperator.``>=`` -> Comparison.``>=``
    | BinaryOperator.``==`` -> Comparison.``=``
    | BinaryOperator.``!=`` -> Comparison.``<>``
    | _ -> failwith "Operation wasn't a comparison"

let translateComparison (c: M.ICompilation) t args leftNble rightNble cmp =
    match args with
    | [x; y] ->
        let a, b, lambda =
            if leftNble || rightNble then
                let a = Id.New "a"
                let b = Id.New "b"
                Var a, Var b, fun res -> CurriedLambda([a; b], None, res)
            else
                x, y, id
        let comp x y =
            Binary (x, toBinaryOperator cmp, y)
        let cti = 
            match t with
            | Type.ConcreteType ct -> c.GetCustomTypeInfo ct.Entity
            | _ -> M.NotCustomType
        let t =
            match cti with
            | M.EnumInfo u -> NonGenericType u            
            | _ -> t
        let res =
            if isIn comparableTypes t then
                comp a b
            else
                // optimization for checking against argumentless union cases 
                let tryGetSingletonUnionCaseTag (x: Expression) =
                    match x with
                    | I.NewUnionCase(_, case, []) ->
                        match cti with
                        | M.FSharpUnionInfo ui when not ui.HasNull ->
                            ui.Cases |> Seq.mapi (fun i c ->
                                if c.Name = case && c.Kind = M.SingletonFSharpUnionCase then Some i else None
                            ) |> Seq.tryPick id         
                        | _ -> None
                    | _ -> None
                    
                match tryGetSingletonUnionCaseTag x, tryGetSingletonUnionCaseTag y with
                | Some i, Some j -> comp (cInt i) (cInt j)
                | Some i, _ -> comp (cInt i) (y.[cString "$"])
                | _, Some j -> comp (x.[cString "$"]) (cInt j)
                | _ -> makeComparison cmp t a b
        match leftNble, rightNble with
        | false, false -> res
        | true , false -> utils c "nullableCmpL" [ x; y; lambda res ]
        | false, true  -> utils c "nullableCmpR" [ x; y; lambda res ]
        | true , true  -> 
            match cmp with
            | Comparison.``<=`` 
            | Comparison.``>=`` 
            | Comparison.``=`` 
                -> utils c "nullableCmpE" [ x; y; lambda res ]
            | _ -> utils c "nullableCmp"  [ x; y; lambda res ] 
        |> MacroOk
    | _ ->
        MacroError "comparisonMacro error"

let translateCompareTo (c: M.ICompilation) t l r =
    let x = Id.New "x"
    let y = Id.New "y"
    match translateComparison c t [Var x; Var y] false false Comparison.``<`` with
    | MacroOk lt ->
        match translateComparison c t [Var x; Var y] false false Comparison.``=`` with
        | MacroOk eq ->
            Let(x, l, Let(y, r, Conditional(lt, cInt -1, Conditional(eq, cInt 0, cInt 1))))
            |> MacroOk
        | r -> r
    | r -> r 

[<Sealed>]
type Comp() =
    inherit Macro()
    override this.TranslateCall(c) =
        let opName = c.Method.Entity.Value.MethodName
        let leftNble = opName.StartsWith "op_Qmark"
        let rightNble = opName.EndsWith "Qmark"
        let simpleOpName = if leftNble || rightNble then opName.Replace("Qmark", "") else opName
        let cmp =
            match simpleOpName with
            | BinaryOpName op -> toComparison op
            | "op_Equals" -> Comparison.``=``
            | "op_LessGreater" -> Comparison.``<>``
            | "op_Greater" -> Comparison.``>``
            | "op_Less" -> Comparison.``<``
            | "op_GreaterEquals" -> Comparison.``>=``
            | "op_LessEquals" -> Comparison.``<=``
            | n -> failwithf "unrecognized operator for for Comp macro: %s" n
        match c.Method.Generics with
        | t :: _ ->
            translateComparison c.Compilation t c.Arguments leftNble rightNble cmp
        | _ ->
            MacroError "comparisonMacro error"

let formatExceptionTy, formatExceptionCtor =
    match <@ new System.FormatException("") @> with
    | FSharp.Quotations.Patterns.NewObject (ci, _) ->
        Reflection.ReadTypeDefinition ci.DeclaringType,
        Reflection.ReadConstructor ci
    | _ -> failwith "Expected constructor call"

let parseInt x =
    Appl(Global ["parseInt"], [x], Pure, Some 1)
let toNumber x =
    Appl(Global ["Number"], [x], Pure, Some 1)

[<Sealed>]
type NumericMacro() =
    inherit Macro()

    let exprParse parsed tru fls =
        let id = Id.New(mut = false)
        Let (id, parsed,
            Conditional(Appl(Global ["isNaN"], [Var id], Pure, Some 1),
                tru id,
                fls id
            )
        )
    override this.TranslateCall(c) =
        let name = c.DefiningType.Entity.Value.FullName

        let ex =
            Ctor(
                NonGeneric formatExceptionTy,
                formatExceptionCtor,
                [Value (String "Input string was not in a correct format.")]
            )

        let isNble t =
            match t with
            | VoidType -> true
            | ConcreteType { Entity = td } when td.Value.FullName = "System.Nullable`1" -> true
            | _ -> false

        let mname = c.Method.Entity.Value.MethodName

        let checkCorrectType f =
            let isParamTypesOk =
                if mname.EndsWith "Shift" then
                    match c.Method.Entity.Value.Parameters with
                    | [ ConcreteType { Entity = td1 }; ConcreteType { Entity = td2 } ] ->
                        td1 = c.DefiningType.Entity && td2 = Definitions.Int32
                    | _ -> false
                else
                    c.Method.Entity.Value.Parameters 
                    |> List.forall (
                        function
                        | ConcreteType { Entity = td } when td = c.DefiningType.Entity -> true
                        | _ -> false
                    )
            if isParamTypesOk then f() else MacroError "numericMacro error"
        
        match mname with
        | BinaryOpName op when isOperation op ->
            checkCorrectType <| fun () ->
                let leftNble, rightNble =
                    match c.Method.Generics with
                    | [lt; rt] -> isNble lt, isNble rt
                    | _ -> false, false
                translateOperation c (ConcreteType c.DefiningType) c.Arguments leftNble rightNble op
        | BinaryOpName op when isComparison op ->
            checkCorrectType <| fun () ->
                let leftNble, rightNble =
                    match c.Method.Generics with
                    | [lt; rt] -> isNble lt, isNble rt
                    | _ -> false, false
                let cmp = toComparison op
                translateComparison c.Compilation (ConcreteType c.DefiningType) c.Arguments leftNble rightNble cmp
        | UnaryOpName op ->
            checkCorrectType <| fun () ->
                match c.Arguments with
                | [x] -> Unary (op, x) |> MacroOk
                | _ -> MacroError "numericMacro error"
        | "op_Increment" ->
            checkCorrectType <| fun () ->
                match c.Arguments with
                | [x] ->
                    MacroOk (Binary(x, BinaryOperator.``+``, Value (Int 1)))
                | _ -> MacroError "numericMacro error"
        | "op_Decrement" ->
            checkCorrectType <| fun () ->
                match c.Arguments with
                | [x] ->
                    MacroOk (Binary(x, BinaryOperator.``-``, Value (Int 1)))
                | _ -> MacroError "numericMacro error"
        | "ToString" ->
            match c.This with
            | Some self ->
                // TODO refactor to separate method
                if c.DefiningType.Entity.Value.AssemblyQualifiedName = "System.Char, netstandard" then
                    self
                else 
                    Appl(Global ["String"], [self], Pure, Some 1)
                |> MacroOk 
            | _ -> MacroError "numericMacro error"
        | "Parse" ->
            match c.Arguments with
            | [x] ->
                if name = "System.Single" || name = "System.Double" then
                    exprParse
                    <| toNumber x
                    <| fun _ -> ex
                    <| fun id -> Var id
                    |> MacroOk
                else MacroError "numericMacro error"
            | _ -> MacroError "numericMacro error"
        | "TryParse" ->
            match c.Arguments with
            | [x; y] ->
                if name = "System.Single" || name = "System.Double" then
                    exprParse
                    <| toNumber x
                    <| fun _ -> Value (Bool false)
                    <| fun id ->
                        Expression.Sequential [
                            SetRef y (Var id)
                            Value (Bool true)
                        ]
                    |> MacroOk
                else MacroError "numericMacro error"
            | _ -> MacroError "numericMacro error"
        | "Equals" ->
            translateComparison c.Compilation (ConcreteType c.DefiningType) (c.This.Value :: c.Arguments) false false Comparison.``=``
        | "CompareTo" ->
            translateCompareTo c.Compilation (ConcreteType c.DefiningType) c.This.Value c.Arguments.Head
        | "get_Zero" ->
            Value (Int 0) |> MacroOk
        | "get_One" ->
            Value (Int 1) |> MacroOk
        | _ -> MacroFallback

<<<<<<< HEAD
=======
    override this.TranslateCtor(c) =
        match c.Arguments with
        | [] -> MacroOk (Value (Int 0))
        | _ -> MacroError "numericMacro error: contructor with arguments"

let decimalDivide =
    Method {
        MethodName = "Divide"
        Parameters = [ NonGenericType Definitions.Decimal; NonGenericType Definitions.Decimal ]
        ReturnType = NonGenericType Definitions.Decimal
        Generics = 0
    } |> NonGeneric

let decimalIntCtor =
    Constructor {
        CtorParameters = [ NonGenericType Definitions.Int ]
    }

[<Sealed>]
type DivideByIntMacro() =
    inherit Macro()

    override this.TranslateCall(c) =
        match c.Arguments with
        | [a; b] ->
            match c.Method.Generics with
            | [t] ->
                match t with
                | ConcreteType d ->
                    match d.Entity.Value.FullName with
                    | "System.Double"
                    | "System.Single" -> a ^/ b |> MacroOk
                    | "System.Decimal" ->
                        Call(None, NonGeneric Definitions.Decimal, decimalDivide, [
                            a
                            Ctor(NonGeneric Definitions.Decimal, decimalIntCtor, [ b ])
                        ])
                        |> MacroOk
                    | _ -> MacroFallback
                | t when t.IsParameter ->
                    MacroNeedsResolvedTypeArg t
                | _ -> MacroFallback
            | _ ->
                MacroError "divideByIntMacro error"
        | _ ->
            MacroError "divideByIntMacro error"

[<Sealed>]
type SumOrAverageMacro() =
    inherit Macro()

    override this.TranslateCall(c) =
        let mname = c.Method.Entity.Value.MethodName
        let asGeneric() =
            let genm = Method { c.Method.Entity.Value with MethodName = mname + "Generic" }
            let typ = TypeDefinition { c.DefiningType.Entity.Value with FullName = c.DefiningType.Entity.Value.FullName.Replace("Array", "Seq") }
            Call(None, NonGeneric typ, Generic genm c.Method.Generics, c.Arguments) |> MacroOk
        match mname with
        | "Sum"
        | "SumBy" ->
            match c.Method.Generics with
            | [ t ]
            | [ _; t ] ->
                match t with
                | ConcreteType d ->
                    // for these types it's ok to use plain JS +
                    match d.Entity.Value.FullName with
                    | "System.SByte"
                    | "System.Byte"
                    | "System.Int16"
                    | "System.UInt16"
                    | "System.Int32"
                    | "System.UInt32"
                    | "System.Int64"
                    | "System.UInt64"
                    | "System.Single"
                    | "System.Double"
                    | "System.Char" -> MacroFallback
                    | _ -> asGeneric() 
                | t when t.IsParameter ->
                    MacroNeedsResolvedTypeArg t
                | _ -> asGeneric() 
            | _ ->
                MacroError "sumOrAverageMacro error"
        | "Average"
        | "AverageBy" ->
            match c.Method.Generics with
            | [ t ]
            | [ _; t ] ->
                match t with
                | ConcreteType d ->
                    // for these types it's ok to use plain JS + and /
                    match d.Entity.Value.FullName with
                    | "System.Single"
                    | "System.Double" -> MacroFallback
                    | _ -> asGeneric() 
                | t when t.IsParameter ->
                    MacroNeedsResolvedTypeArg t
                | _ -> asGeneric() 
            | _ ->
                MacroError "sumOrAverageMacro error"
        | _ ->
            MacroError "sumOrAverageMacro error"

>>>>>>> 827e9f0c
let charTy, charParse =
    let t = typeof<System.Char>
    Reflection.ReadTypeDefinition t,
    Reflection.ReadMethod (t.GetMethod "Parse")

[<Sealed>]
type Char() =
    inherit Macro()
    override this.TranslateCall(c) =
        match c.Arguments with
        | [x] ->
            match c.Method.Generics with
            | t :: _ ->
                let fromNum() = 
                    Appl(Global ["String"; "fromCharCode"], [x], Pure, Some 1)
                    |> MacroOk
                if isIn integralTypes t then fromNum() else
                    match t with
                    | ConcreteType d ->
                        match d.Entity.Value.FullName with
                        | "System.String" ->
                            Call (None, NonGeneric charTy, NonGeneric charParse, [x])
                            |> MacroOk
                        | "System.Char" -> MacroOk x
                        | "System.Double"
                        | "System.Single" -> fromNum()
                        | _ -> MacroError "charMacro error"
                    | _ ->
                        MacroError "charMacro error"
            | _ ->
                MacroError "charMacro error"
        | _ ->
            MacroError "charMacro error"

[<Sealed>]
type Range() =
    inherit Macro()
    override this.TranslateCall(c) =
        match c.Method.Generics with
        | t :: _ ->
            match t with
            | ConcreteType d ->
                match d.Entity.Value.FullName with
                | "System.Char" -> 
                    utils c.Compilation "charRange" c.Arguments |> MacroOk   
                | _ -> MacroFallback
            | _ -> MacroFallback
        | _ -> MacroError "Range macro error"

[<Sealed>]
type Conversion() =
    inherit Macro()
    override this.TranslateCall(c) =
        let isNble =
            c.DefiningType.Entity.Value.FullName = "Microsoft.FSharp.Linq.NullableModule"
        let m = c.Method
        let x = c.Arguments.Head
        let a, withNbleSupport = 
            if isNble then
                let a = Id.New "a"
                Var a, fun res -> utils c.Compilation "nullableConv" [ x; Lambda([a], None, res) ] 
            else 
                x, id
        let (|OptNbleTypeDef|_|) t =
            match t with
            | ConcreteType { Entity = tt; Generics = g } ->
                if tt.Value.FullName = "System.Nullable`1" then
                    match g.Head with
                    | ConcreteType { Entity = tt } -> Some tt
                    | _ -> None
                else Some tt
            | _ -> None
            
        match m.Generics.Head, m.Entity.Value.ReturnType with
        | OptNbleTypeDef ft, OptNbleTypeDef tt ->
            NumericConversion ft tt a |> withNbleSupport |> MacroOk
        | TypeParameter _, OptNbleTypeDef tt ->
            let tn = tt.Value.FullName
            let warnAboutChar res =
                MacroWarning ("Unsafe generic conversion for client-side, make sure input cannot be a char", MacroOk res)
            if integralTypes.Contains tn then
                parseInt a |> withNbleSupport |> warnAboutChar
            elif scalarTypes.Contains tn then
                toNumber a |> withNbleSupport |> warnAboutChar
            elif tn = "System.Char" then
                Appl(Global ["String"; "fromCharCode"], [a], Pure, Some 1) |> warnAboutChar
            else
                MacroError ("Conversion macro error: generic to " + tn)
        | f, t -> MacroError (sprintf "Conversion macro error: %O to %O" f t)

[<Sealed>]
type Abs() =
    inherit Macro()
    override this.TranslateCall(c) =
        let m = c.Method
        let x = c.Arguments.Head
        let t = m.Generics.Head
        if t.IsParameter then
            MacroNeedsResolvedTypeArg t
        else
            match t with
            | ConcreteType ct ->
                if scalarTypes.Contains ct.Entity.Value.FullName then
                    MacroFallback
                else
                    let absMeth =
                        Method {
                            MethodName = "Abs"
                            Parameters = [t]
                            ReturnType = t
                            Generics = 0      
                        }
                    Call(None, ct, NonGeneric absMeth, [x]) |> MacroOk
            | _ ->
                MacroError (sprintf "Abs macro error, type not supported: %O" t)

[<Sealed>]
type Pow() =
    inherit Macro()
    override this.TranslateCall(c) =
        let m = c.Method
        let x = c.Arguments.Head
        let t = m.Generics.Head
        if t.IsParameter then
            MacroNeedsResolvedTypeArg t
        else
            match t with
            | ConcreteType ct ->
                if scalarTypes.Contains ct.Entity.Value.FullName then
                    MacroFallback
                else
                    let powMeth =
                        Method {
                            MethodName = "Pow"
                            Parameters = m.Generics
                            ReturnType = t
                            Generics = 0      
                        }
                    Call(None, ct, NonGeneric powMeth, c.Arguments) |> MacroOk
            | _ ->
                MacroError (sprintf "Pow macro error, type not supported: %O" t)

[<Sealed>]
type Ceiling() =
    inherit Macro()
    override this.TranslateCall(c) =
        let m = c.Method
        let x = c.Arguments.Head
        let t = m.Generics.Head
        if t.IsParameter then
            MacroNeedsResolvedTypeArg t
        else
            match t with
            | ConcreteType ct ->
                if scalarTypes.Contains ct.Entity.Value.FullName then
                    MacroFallback
                else
                    let ceilMeth =
                        Method {
                            MethodName = "Ceiling"
                            Parameters = [t]
                            ReturnType = t
                            Generics = 0      
                        }
                    Call(None, ct, NonGeneric ceilMeth, [x]) |> MacroOk
            | _ ->
                MacroError (sprintf "Ceiling macro error, type not supported: %O" t)

[<Sealed>]
type Floor() =
    inherit Macro()
    override this.TranslateCall(c) =
        let m = c.Method
        let x = c.Arguments.Head
        let t = m.Generics.Head
        if t.IsParameter then
            MacroNeedsResolvedTypeArg t
        else
            match t with
            | ConcreteType ct ->
                if scalarTypes.Contains ct.Entity.Value.FullName then
                    MacroFallback
                else
                    let floorMeth =
                        Method {
                            MethodName = "Floor"
                            Parameters = [t]
                            ReturnType = t
                            Generics = 0      
                        }
                    Call(None, ct, NonGeneric floorMeth, [x]) |> MacroOk
            | _ ->
                MacroError (sprintf "Floor macro error, type not supported: %O" t)

[<Sealed>]
type Sign() =
    inherit Macro()
    override this.TranslateCall(c) =
        let m = c.Method
        let x = c.Arguments.Head
        let t = m.Generics.Head
        if t.IsParameter then
            MacroNeedsResolvedTypeArg t
        else
            match t with
            | ConcreteType ct ->
                if scalarTypes.Contains ct.Entity.Value.FullName then
                    MacroFallback
                else
                    let signMeth =
                        Method {
                            MethodName = "get_Sign"
                            Parameters = []
                            ReturnType = NonGenericType Definitions.Int
                            Generics = 0      
                        }
                    Call(Some x, ct, NonGeneric signMeth, []) |> MacroOk
            | _ ->
                MacroError (sprintf "Sign macro error, type not supported: %O" t)

[<Sealed>]
type String() =
    inherit Macro()
    override this.TranslateCall(c) =
        match c.Arguments with
        | [x] ->
            match c.Method.Generics with
            | t :: _ ->
                match t with
                | ConcreteType d ->
                    match d.Entity.Value.FullName with
                    | "System.Char" ->
                        x
                    | "System.DateTime" ->
                        Appl(ItemGet(New(Global [ "Date" ], [], [x]), Value (Literal.String "toLocaleString"), Pure), [], Pure, None)
                    | _ ->
                        Appl(Global ["String"], [x], Pure, Some 1)   
                | _ -> 
                    Appl(Global ["String"], [x], Pure, Some 1)   
                |> MacroOk 
            | _ ->
                MacroError "stringMacro error"
        | [] ->
            // when unit argument is erased
            MacroOk (Value (Literal.String ""))
        | _ ->
            MacroError "stringMacro error"

let fsharpListDef =
    TypeDefinition {
        Assembly = "FSharp.Core"
        FullName = "Microsoft.FSharp.Collections.FSharpList`1"  
    }

let listModuleDef =
    TypeDefinition {
        Assembly = "FSharp.Core"
        FullName = "Microsoft.FSharp.Collections.ListModule"
    }

let listOfArrayDef =
    Method {
        MethodName = "OfArray"
        Parameters = [ ArrayType (TypeParameter 0, 1) ]
        ReturnType = GenericType fsharpListDef [ TypeParameter 0 ]
        Generics = 1      
    }

let getFieldsList q =
    let ``is (=>)`` (td: TypeDefinition) (m: Method) =
        td.Value.FullName = "WebSharper.JavaScript.Pervasives"
        && m.Value.MethodName = "op_EqualsGreater"
    let rec getFieldsListTC l q =
        let trItem i =
            match IgnoreExprSourcePos i with    
            | NewArray [I.Value (String n); v] -> n, v 
            | Call (_, td, m, [I.Value (String n); v])
                when ``is (=>)`` td.Entity m.Entity -> n, v
            | _ -> failwith "Wrong type of array passed to New"
        match IgnoreExprSourcePos q with
        | NewUnionCase (_, _, [I.NewArray [I.Value (String n); v]; t]) ->
            getFieldsListTC ((n, v) :: l) t         
        | NewUnionCase (_, _, [I.Call (_, td, m, [I.Value (String n); v]); t])
            when ``is (=>)`` td.Entity m.Entity ->
            getFieldsListTC ((n, v) :: l) t         
        | NewUnionCase (_, _, []) -> Some (l |> List.rev) 
        | Call(None, td, m, [ I.NewArray items ]) when td.Entity = listModuleDef && m.Entity = listOfArrayDef ->
            items |> List.map trItem |> Some
        | NewArray (items) ->
            items |> List.map trItem |> Some
        | _ -> None
    getFieldsListTC [] q

[<Sealed>]
type New() =
    inherit Macro()

    let translate = function
        | [x] -> 
            match getFieldsList x with
            | Some xl ->
                MacroOk <| Object (xl |> List.map (fun (n, v) -> n, v))
            | _ -> MacroFallback
        | _ -> MacroError "New macro Error"

    override this.TranslateCall(c) = translate c.Arguments
    override this.TranslateCtor(c) = translate c.Arguments

//type FST = Reflection.FSharpType

module JSRuntime =
    let private runtimeFunc f p args = 
        Appl(GlobalAccess (Address.Runtime f), args, p, Some (List.length args))
    let GetOptional value = runtimeFunc "GetOptional" Pure [value]
    let SetOptional obj field value = runtimeFunc "SetOptional" NonPure [obj; field; value]
    let CreateFuncWithArgs f = runtimeFunc "CreateFuncWithArgs" Pure [f]
    let CreateFuncWithArgsRest length f = runtimeFunc "CreateFuncWithArgsRest" Pure [length; f]
    let CreateFuncWithThis f = runtimeFunc "CreateFuncWithThis" Pure [f]

[<Sealed>]
type FuncWithArgs() =
    inherit Macro()
    override this.TranslateCtor(c) =
        match c.Arguments with
        | [func] ->
            match c.DefiningType.Generics.[0] with
            | TupleType _ ->
                JSRuntime.CreateFuncWithArgs func |> MacroOk
            | _ ->
                MacroError "Wrong type argument on FuncWithArgs: 'TArgs must be a tuple"
        | _ ->
            MacroError "funcWithArgsMacro error"

[<Sealed>]
type FuncWithArgsRest() =
    inherit Macro()
    override this.TranslateCtor(c) =
        match c.Arguments with
        | [func] ->
            match c.DefiningType.Generics.[0] with
            | TupleType (ts, _) ->
                JSRuntime.CreateFuncWithArgsRest (Value (Int (List.length ts))) func |> MacroOk
            | _ ->
                MacroError "Wrong type argument on FuncWithArgsRest: 'TArgs must be a tuple"
        | _ ->
            MacroError "funcWithArgsMacro error"

[<Sealed>]
type FuncWithThis() =
    inherit Macro()
    override this.TranslateCtor(c) =
        match c.Arguments with
        | [func] ->
            match c.DefiningType.Generics.[0] with
            | FSharpFuncType _ ->
                JSRuntime.CreateFuncWithThis func |> MacroOk
            | ConcreteType td when 
                (
                    let n = td.Entity.Value.FullName
                    n = "WebSharper.JavaScript.Function" || n.StartsWith "WebSharper.JavaScript.FuncWith" 
                ) ->
                JSRuntime.CreateFuncWithThis func |> MacroOk
            | _ ->
                MacroError "Wrong type argument on FuncWithThis: 'TFunc must be an F# function or JavaScript function type"
        | _ ->
            MacroError "funcWithArgsMacro error"

let ApplItem(on, item, args) = Appl(ItemGet(on, Value (AST.String item), Pure), args, NonPure, None)

[<Sealed>]
type JSThisCall() =
    inherit Macro()
    override __.TranslateCall(c) =
        match c.This with
        | Some func ->
            MacroOk (ApplItem(func, "call", c.Arguments))
        | _ -> MacroError "JSCall macro error"

[<Sealed>]
type JSParamsCall() =
    inherit Macro()
    override __.TranslateCall(c) =
        match c.This, List.rev c.Arguments with
        | Some func, pars :: revArgs ->
            let args = ApplItem(NewArray (List.rev revArgs), "concat", [pars])
            MacroOk (ApplItem(func, "apply", [Undefined; args]))
        | _ -> MacroError "JSParamsCall macro error"

[<Sealed>]
type JSThisParamsCall() =
    inherit Macro()
    override __.TranslateCall(c) =
        match c.This, c.Arguments with
        | Some func, this :: afterThis ->
            match List.rev afterThis with
            | pars :: revArgs ->    
                let args = ApplItem(NewArray (List.rev revArgs), "concat", [pars])
                MacroOk (ApplItem(func, "apply", [this; args]))
            | _ -> MacroError "JSThisParamsCall macro error"
        | _ -> MacroError "JSThisParamsCall macro error"

[<Sealed>]
type GetJS() =
    inherit Macro()
    override __.TranslateCall(c) =
        match c.Arguments with
        | [ obj ] -> MacroOk obj
        | [ obj; I.NewArray items ] ->
            if items |> List.forall (function I.Value _ -> true | _ -> false) then
                items |> List.fold (fun x i -> ItemGet(x, i, NonPure)) obj |> MacroOk
            else MacroFallback
        | [ _; _ ] -> MacroFallback
        | _ -> MacroError (sprintf "GetJS macro error, arguments: %+A" c.Arguments)

/// Set of helpers to parse format string
/// Source: https://github.com/fsharp/fsharp/blob/master/src/fsharp/FSharp.Core/printf.fs
module private FormatString =
    [<System.Flags>]
    type FormatFlags = 
        | None = 0
        | LeftJustify = 1
        | PadWithZeros = 2
        | PlusForPositives = 4
        | SpaceForPositives = 8

    let inline hasFlag flags (expected : FormatFlags) = (flags &&& expected) = expected
    let inline isLeftJustify flags = hasFlag flags FormatFlags.LeftJustify
    let inline isPadWithZeros flags = hasFlag flags FormatFlags.PadWithZeros
    let inline isPlusForPositives flags = hasFlag flags FormatFlags.PlusForPositives
    let inline isSpaceForPositives flags = hasFlag flags FormatFlags.SpaceForPositives

    /// Used for width and precision to denote that user has specified '*' flag
    [<Literal>]
    let StarValue = -1
    /// Used for width and precision to denote that corresponding value was omitted in format string
    [<Literal>]
    let NotSpecifiedValue = -2

    [<NoComparison; NoEquality>]
    type FormatSpecifier =
        {
            TypeChar : char
            Precision : int
            Width : int
            Flags : FormatFlags
        }
        member this.IsStarPrecision = this.Precision = StarValue
        member this.IsPrecisionSpecified = this.Precision <> NotSpecifiedValue
        member this.IsStarWidth = this.Width = StarValue
        member this.IsWidthSpecified = this.Width <> NotSpecifiedValue

    let inline isDigit c = c >= '0' && c <= '9'
    let intFromString (s : string) pos = 
        let rec go acc i =
            if isDigit s.[i] then 
                let n = int s.[i] - int '0'
                go (acc * 10 + n) (i + 1)
            else acc, i
        go 0 pos

    let parseFlags (s : string) i : FormatFlags * int = 
        let rec go flags i = 
            match s.[i] with
            | '0' -> go (flags ||| FormatFlags.PadWithZeros) (i + 1)
            | '+' -> go (flags ||| FormatFlags.PlusForPositives) (i + 1)
            | ' ' -> go (flags ||| FormatFlags.SpaceForPositives) (i + 1)
            | '-' -> go (flags ||| FormatFlags.LeftJustify) (i + 1)
            | _ -> flags, i
        go FormatFlags.None i

    let parseWidth (s : string) i : int * int = 
        if s.[i] = '*' then StarValue, (i + 1)
        elif isDigit (s.[i]) then intFromString s i
        else NotSpecifiedValue, i

    let parsePrecision (s : string) i : int * int = 
        if s.[i] = '.' then
            if s.[i + 1] = '*' then StarValue, i + 2
            elif isDigit (s.[i + 1]) then intFromString s (i + 1)
            else failwith "invalid precision value"
        else NotSpecifiedValue, i
    
    let parseTypeChar (s : string) i : char * int = 
        s.[i], (i + 1)

    type Part =
        | StringPart of string
        | FormatPart of FormatSpecifier

    /// modified version of FSharp.Core findNextFormatSpecifier, parses whole format string
    let parseAll (s : string) = 
        let parts = ResizeArray() 
        let rec go i (buf : System.Text.StringBuilder) =
            if i >= s.Length then 
                if buf.Length > 0 then parts.Add (StringPart (string buf))
            else
                let c = s.[i]
                if c = '%' then
                    if i + 1 < s.Length then
                        let f, i1 = parseFlags s (i + 1)
                        let w, i2 = parseWidth s i1
                        let p, i3 = parsePrecision s i2
                        let typeChar, i4 = parseTypeChar s i3
                        // shortcut for the simpliest case
                        // if typeChar is not % or it has star as width\precision - resort to long path
                        if typeChar = '%' && not (w = StarValue || p = StarValue) then 
                            buf.Append('%') |> ignore
                            go i4 buf
                        else 
                            if buf.Length > 0 then parts.Add (StringPart (string buf))
                            parts.Add (
                                FormatPart {
                                    TypeChar  = typeChar
                                    Precision = p
                                    Width     = w
                                    Flags     = f
                                }
                            )
                            go i4 (buf.Clear())
                    else
                        failwith "Missing format specifier"
                else 
                    buf.Append(c) |> ignore
                    go (i + 1) buf
        go 0 (System.Text.StringBuilder())
        parts.ToArray()

let flags =
    System.Reflection.BindingFlags.Public
    ||| System.Reflection.BindingFlags.NonPublic

let stringModule = 
    TypeDefinition {
        FullName = "Microsoft.FSharp.Core.StringModule"
        Assembly = "FSharp.Core"
    }
let stringProxy (comp: M.ICompilation) f args =
    let m = comp.GetClassInfo(stringModule).Value.Methods.Keys |> Seq.find (fun m -> m.Value.MethodName = f)
    Call(None, NonGeneric stringModule, NonGeneric m, args)

let cCall e f args = Appl(ItemGet(e, !~ (Literal.String f), Pure), args, Pure, None)
let cCallG a args = Appl(Global a, args, Pure, None)

//type FST = Reflection.FSharpType

let (^+) (a: Expression) (b: Expression) =
    match a, b with
    | I.Value (String av), I.Value (String bv) -> Value (AST.String (av + bv))
    | I.Value av, I.Value bv -> Value (AST.String (av.Value.ToString() + bv.Value.ToString()))
    | _ -> a ^+ b

let createPrinter (comp: M.ICompilation) (ts: Type list) (intp: Expression list option) fs =
    let parts = FormatString.parseAll fs
    let args = ts |> List.map (fun t -> Id.New(mut = false), Some t)
    let rArgs = args |> List.map (fun (a, t) -> Var a, t) |> ref

        //match intp with
        //| None -> 
        //| Some intp -> 
            
        //    (intp, ts) ||> List.map2 (fun a t -> a, Some t) |> ref
    let nextHole() =
        match !rArgs with
        | (a, t) :: r ->
            rArgs := r
            a, t
        | _ -> failwithf "wrong number of Printer type arguments found: %d" (List.length ts)  
        
    let withPadding (f: FormatString.FormatSpecifier) t =
        if f.IsWidthSpecified then
            let width = if f.IsStarWidth then nextHole() |> fst else cInt f.Width
            let s = t (nextHole())
            if FormatString.isLeftJustify f.Flags then
                stringProxy comp "PadRight" [s; width]
            else
                if FormatString.isPadWithZeros f.Flags then
                    utils comp "padNumLeft" [s; width]
                else
                    stringProxy comp "PadLeft" [s; width]
        else t (nextHole())
        |> Some
        
    let numberToString (f: FormatString.FormatSpecifier) t =
        withPadding f (fun (n, _) ->
            if FormatString.isPlusForPositives f.Flags then utils comp "plusForPos" [n; t n]
            elif FormatString.isSpaceForPositives f.Flags then utils comp "spaceForPos" [n; t n]
            else t n
        )

    let numberToStringForIntFormmating (f: FormatString.FormatSpecifier) t =
        withPadding f (fun (n, typ) ->
            let length =
                match typ with
                | Some (ConcreteType t) when t.Entity = Definitions.SByte -> 8 
                | Some (ConcreteType t) when t.Entity = Definitions.Int16 -> 16 
                | Some (ConcreteType t) when t.Entity = Definitions.Int32 -> 32
                | _ -> 0
            let flippedN =
                if length = 0 then n 
                else utils comp "adjustSigned" [n; cInt length]
            if FormatString.isPlusForPositives f.Flags then utils comp "plusForPos" [t flippedN]
            elif FormatString.isSpaceForPositives f.Flags then utils comp "spaceForPos" [t flippedN]
            else t flippedN
        )

    let prettyPrint (t: Type) o = 
        let rec pp (t: Type) (o: Expression) = 
            match t with
            | TupleType (ts, _) ->
                seq {
                    yield cString "("
                    for i = 0 to ts.Length - 1 do 
                        yield pp ts.[i] o.[cInt i] 
                        if i < ts.Length - 1 then yield cString ", "
                    yield cString ")"
                }
                |> Seq.reduce (^+)
            | ArrayType (a, r) ->
                let x = Id.New(mut = false)
                match r with 
                | 1 -> utils comp "printArray" [ Lambda([x], None, pp a (Var x)) ; o ]
                | 2 -> utils comp "printArray2D" [ Lambda([x], None, pp a (Var x)) ; o ]
                | _ -> utils comp "prettyPrint" [o]
            | VoidType -> cString "null" 
            | FSharpFuncType _ -> cString "<fun>"
            | ConcreteType ct ->
                match comp.GetCustomTypeInfo ct.Entity with
                | M.FSharpRecordInfo fields ->
                    let td, m = 
                        let key = M.CompositeEntry [ M.StringEntry "Printf"; M.TypeEntry t ]
                        match comp.GetMetadataEntries key with
                        | M.CompositeEntry [ M.TypeDefinitionEntry gtd; M.MethodEntry gm ] :: _ ->
                            gtd, gm
                        | _ ->
                            let gtd, gm, _ = comp.NewGenerated("p")
                            comp.AddMetadataEntry(key, M.CompositeEntry [ M.TypeDefinitionEntry gtd; M.MethodEntry gm ])
                            let body = 
                                let x = Id.New(mut = false)
                                Lambda([x], None,
                                    seq {
                                        yield cString "{"
                                        let fields = Array.ofList fields
                                        let gs = ct.Generics |> Array.ofList
                                        for i = 0 to fields.Length - 1 do
                                            let f = fields.[i]
                                            let ftypRes = f.RecordFieldType.SubstituteGenerics gs
                                            let item =
                                                if f.Optional then
                                                    JSRuntime.GetOptional (ItemGet(Var x, cString f.JSName, Pure))
                                                else 
                                                    (Var x).[cString f.JSName]
                                            yield cString (f.Name + " = ") ^+ pp ftypRes item
                                            if i < fields.Length - 1 then yield cString "; "
                                        yield cString "}"
                                    }
                                    |> Seq.reduce (^+)
                                ) 
                            comp.AddGeneratedCode(gm, body) |> ignore
                            gtd, gm
                    Call(None, NonGeneric td, NonGeneric m, [o])
                | M.FSharpUnionInfo u ->
                    if ct.Entity.Value.FullName = "Microsoft.FSharp.Collections.FSharpList`1" then
                        let x = Id.New(mut = false)
                        utils comp "printList" [ Lambda([x], None, pp ct.Generics.[0] (Var x)) ; o ]    
                    else
                        let td, m =
                            let key = M.CompositeEntry [ M.StringEntry "Printf"; M.TypeEntry t ]
                            match comp.GetMetadataEntries key with
                            | M.CompositeEntry [ M.TypeDefinitionEntry gtd; M.MethodEntry gm ] :: _ ->
                                gtd, gm
                            | _ ->
                                let gtd, gm, _ = comp.NewGenerated("p")
                                comp.AddMetadataEntry(key, M.CompositeEntry [ M.TypeDefinitionEntry gtd; M.MethodEntry gm ])
                                let gs = ct.Generics |> Array.ofList
                                let body =
                                    let x = Id.New(mut = false)
                                    Lambda([x], None,
                                        let caseInfo =
                                            u.Cases |> Seq.mapi (fun tag c ->
                                                match c.Kind with
                                                | M.ConstantFSharpUnionCase cVal -> 
                                                    if cVal = Null then Choice3Of3 () 
                                                    else Choice1Of3 (cVal, cString c.Name)
                                                | M.SingletonFSharpUnionCase ->
                                                    Choice2Of3(tag, cString c.Name)    
                                                | M.NormalFSharpUnionCase fs -> 
                                                    Choice2Of3(
                                                        tag,
                                                        match fs.Length with
                                                        | 0 -> cString c.Name
                                                        | 1 ->
                                                            let ityRes = fs.[0].UnionFieldType.SubstituteGenerics gs 
                                                            cString (c.Name + " ") ^+ pp ityRes (Var x).[cString "$0"]
                                                        | _ -> 
                                                            seq {
                                                                yield cString (c.Name + " (")
                                                                for i = 0 to fs.Length - 1 do
                                                                    let ityRes = fs.[i].UnionFieldType.SubstituteGenerics gs
                                                                    yield pp ityRes (Var x).[cString ("$" + string i)]
                                                                    if i < fs.Length - 1 then yield cString ", "
                                                                yield cString ")"
                                                            }
                                                            |> Seq.reduce (^+)
                                                    )
                                            )
                                        let withoutNullCheck =
                                            caseInfo
                                            |> Seq.fold (fun s cInfo ->
                                                match s with
                                                | None -> 
                                                    match cInfo with
                                                    | Choice1Of3 (_, e) 
                                                    | Choice2Of3 (_, e) -> Some e
                                                    | Choice3Of3 () -> None
                                                | Some s -> 
                                                    match cInfo with
                                                    | Choice1Of3 (cVal, e) -> Some <| Conditional (Var x ^== Value cVal, e, s)
                                                    | Choice2Of3 (tag, e) -> Some <| Conditional ((Var x).[cString "$"] ^== cInt tag, e, s)
                                                    | Choice3Of3 () -> Some s
                                            ) None |> Option.get
                                        if caseInfo |> Seq.exists (function Choice3Of3 () -> true | _ -> false) then
                                            Conditional(Var x ^== Value Null, cString "null", withoutNullCheck)    
                                        else withoutNullCheck    
                                    )
                                comp.AddGeneratedCode(gm, body) |> ignore
                                gtd, gm
                        Call(None, NonGeneric td, NonGeneric m, [o])
                | _ ->
                    utils comp "prettyPrint" [o]
            | _ -> utils comp "prettyPrint" [o]
        pp t o

    let inner = 
        if Array.isEmpty parts then cString "" else
        let mutable skipP = false
        let mutable skipPParens = false
        parts
        |> Seq.choose (function
            | FormatString.StringPart s -> 
                if skipPParens then
                    skipPParens <- false
                    if s.StartsWith("()") then
                        if s.Length = 2 then 
                            None
                        else
                            Some (cString (s.[2 ..]))
                    else
                        Some (cString s)
                else
                    Some (cString s)
            | FormatString.FormatPart f ->
                match f.TypeChar with
                | 'P' ->
                    skipPParens <- true
                    if skipP then
                        skipP <- false
                        None
                    else
                        withPadding f (fun (o, _) -> cCallG ["String"] [o])
                | _ ->
                skipP <- true
                match f.TypeChar with
                | 'b'
                | 'O' -> 
                    withPadding f (fun (o, _) -> cCallG ["String"] [o])
                | 'A' -> 
                    withPadding f (function 
                        | o, Some t -> 
                            prettyPrint t o
                        | o, _ -> utils comp "prettyPrint" [o]
                    )
                | 'c' -> 
                    withPadding f (fun (s, _) -> s)   
                | 's' -> 
                    withPadding f (fun (s, _) -> utils comp "toSafe" [s])
                | 'd' | 'i' ->
                    numberToString f (fun n -> cCallG ["String"] [n])
                | 'x' ->                                           
                    numberToStringForIntFormmating f (fun n -> cCall n "toString" [cInt 16])
                | 'X' ->                                           
                    numberToStringForIntFormmating f (fun n -> cCall (cCall n "toString" [cInt 16]) "toUpperCase" [])
                | 'o' ->                                           
                    numberToStringForIntFormmating f (fun n -> cCall n "toString" [cInt 8])
                | 'B' ->
                    numberToStringForIntFormmating f (fun n -> cCall n "toString" [cInt 2])
                | 'e' ->
                    numberToString f (fun n -> cCall n "toExponential" []) 
                | 'E' ->
                    numberToString f (fun n -> cCall (cCall n "toExponential" []) "toUpperCase" []) 
                | 'f' | 'F' | 'M' ->
                    numberToString f (fun n ->
                        let prec =
                            if f.IsPrecisionSpecified then
                                if f.IsStarPrecision then nextHole() |> fst else cInt f.Precision
                            else cInt 6 // Default precision
                        cCall n "toFixed" [prec]
                    )
                | c -> failwithf "Failed to parse format string: '%%%c' is not supported." c
        )
        |> Seq.reduce (^+)
    
    let k = Id.New(mut = false) 
    match intp with
    | None ->
        Lambda([k], None,
            args |> List.rev |> List.fold (fun c (a, _) -> Lambda([a], None, c)) (Var k).[[inner]]
        )
    | Some intp ->
        let cont =
            Lambda([k], None,
                (Var k).[[inner]]
            )
        List.zip args intp |> List.rev |> List.fold (fun c ((a, _), e) -> Let (a, e, c)) cont
  
let objty, objArrTy =
    let t = typeof<System.Object>
    let arrt = typeof<System.Object []>
    Reflection.ReadTypeDefinition t,
    Reflection.ReadTypeDefinition arrt
  
[<Sealed>]
type PrintF() =
    inherit Macro()
    override this.TranslateCtor(c) =
        match c.Arguments with
        | [I.Value (Literal.String fs)] ->
            let rec getFunctionArgs f =
                match f with
                | FSharpFuncType(a, r) -> 
                    a :: getFunctionArgs r
                | _ -> 
                    []
            let ts = c.DefiningType.Generics.Head |> getFunctionArgs |> List.map (fun t -> t.SubstituteGenericsToSame(NonGenericType objty))
            createPrinter c.Compilation ts None fs |> MacroOk
        | [I.Value (Literal.String fs); I.NewArray args; _] ->
            let rec getTupleArgs t =
                match t with
                | TupleType(tt, _) when args.Length > 1 -> 
                    tt
                | _ -> 
                    [t]
            let ts = c.DefiningType.Generics.[4] |> getTupleArgs |> List.map (fun t -> t.SubstituteGenericsToSame(NonGenericType objty))
            createPrinter c.Compilation ts (Some args) fs |> MacroOk
        | _ -> MacroError "printfMacro error"

let rec isImplementing (comp: M.ICompilation) typ intf =
    comp.GetClassInfo typ
    |> Option.map (fun cls ->
        cls.Implements |> Seq.exists (fun i -> i.Entity = intf)
        || cls.BaseClass |> Option.exists (fun b -> isImplementing comp b.Entity intf |> Option.exists id) 
    )

[<Sealed>]
type EqualityComparer() =
    inherit Macro()

    static let ieqTy =
        TypeDefinition {
            Assembly = "netstandard"
            FullName = "System.IEquatable`1"
        }

    static member GetDefault(comp: M.ICompilation, t: Type) =
        if t.IsParameter then MacroNeedsResolvedTypeArg t else
        match t with
        | ConcreteType ct ->
            match isImplementing comp ct.Entity ieqTy with
            | Some isEquatable ->
                let td : TypeDefinitionInfo =
                    { Assembly = "WebSharper.Main"
                      FullName =
                        if isEquatable then
                            "WebSharper.Comparers.EquatableEqualityComparer`1"
                        else
                            "WebSharper.Comparers.BaseEqualityComparer`1" }
                Ctor (
                    { Entity = Hashed td; Generics = [t] },
                    ConstructorInfo.Default(),
                    []
                ) |> MacroOk
            | _ -> MacroError ("Class info not found for " + ct.Entity.Value.FullName)
        | _ -> MacroError "Type form not recognized"

    override this.TranslateCall(c) =
        match c.Method.Entity.Value.MethodName with
        | "get_Default" -> EqualityComparer.GetDefault(c.Compilation, c.DefiningType.Generics.[0])
        | _ -> MacroError "Not implemented"

[<Sealed>]
type Comparer() =
    inherit Macro()

    static let icmpTy =
        TypeDefinition {
            Assembly = "netstandard"
            FullName = "System.IComparable`1"
        } 

    static member GetDefault(comp: M.ICompilation, t: Type) =
        if t.IsParameter then MacroNeedsResolvedTypeArg t else
        match t with
        | ConcreteType ct ->
            match isImplementing comp ct.Entity icmpTy with
            | Some isEquatable ->
                let td : TypeDefinitionInfo =
                    { Assembly = "WebSharper.Main"
                      FullName =
                        if isEquatable then
                            "WebSharper.Comparers.ComparableComparer`1"
                        else
                            "WebSharper.Comparers.BaseComparer`1" }
                Ctor(
                    {Entity = Hashed td; Generics = [t]},
                    ConstructorInfo.Default(),
                    [])
                |> MacroOk
            | _ -> MacroError ("Class info not found for " + ct.Entity.Value.FullName)
        | _ -> MacroError "Type form not recognized"

    override this.TranslateCall(c) =
        match c.Method.Entity.Value.MethodName with
        | "get_Default" -> Comparer.GetDefault(c.Compilation, c.DefiningType.Generics.[0])
        | _ -> MacroError "Not implemented"

/// Returns 0 for number types, undefined for others.
/// TODO: this is wrong for non-number value types!
/// TODO: also always returns undefined when called generically.
[<Sealed>]
type DefaultOf() =
    inherit Macro()

    override __.TranslateCall(c) =
        let t = c.Method.Generics.[0]
        if t.IsParameter then MacroNeedsResolvedTypeArg t else
        match t with
        | ConcreteType td when
            (td.Entity.Value.Assembly.StartsWith "netstandard" &&
                match td.Entity.Value.FullName with
                | "System.SByte"
                | "System.Byte"
                | "System.Int16"
                | "System.UInt16"
                | "System.Int32"
                | "System.UInt32"
                | "System.Int64"
                | "System.UInt64"
                | "System.Decimal"
                | "System.Single"
                | "System.Double"
                | "System.DateTime"
                | "System.TimeSpan" -> true
                | _ -> false)
            -> MacroOk (Value (Int 0))
        | ConcreteType td -> 
            match c.Compilation.GetCustomTypeInfo td.Entity with
            | M.StructInfo ->
                MacroOk (Ctor(td, ConstructorInfo.Default(), []))
            | _ ->
                MacroOk (Value (Null))
        | _ ->
            MacroOk (Value (Null))

[<Sealed>]
type DefaultToUndefined() =
    inherit Macro()

    static let tr =
        { new Transformer() with
            override this.TransformCall(thisObj, typ, meth, args) =
                if Option.isNone thisObj && IsDefaultValue typ.Entity meth.Entity && List.isEmpty args then
                    Undefined
                else
                    base.TransformCall(thisObj, typ, meth, args)  
        }.TransformExpression

    override __.TranslateCall(c) =
        MacroOk <| tr c.Arguments.[0]

[<Sealed>]
type TypeTest() =
    inherit Macro()

    override __.TranslateCall(c) =
        TypeCheck(c.Arguments.Head, c.Method.Generics.Head) |> MacroOk

[<Sealed>]
type Unbox() =
    inherit Macro()

    override __.TranslateCall(c) =
        Coerce(c.Arguments.Head, NonGenericType Definitions.Object, c.Method.Generics.Head)
        |> MacroOk

[<Sealed>]
type InlineJS() =
    inherit Macro()

    override __.TranslateCall(c) =
        match c.Arguments.Head with
        | I.Value (String inl) ->
            let args =
                match c.Arguments with
                | [_] -> [] 
                | [_; I.NewArray args] -> args
                | _ -> failwith "InlineJS error: arguments cannot be passed as an array"
            c.Compilation.ParseJSInline(inl, args) |> MacroOk
        | _ -> failwith "InlineJS error: first argument must be a constant string"

//type InlineJS() =
//    inherit Macro()

//    override __.TranslateCall(c) =
//        try
//            let inl, pos =
//                match c.Arguments.Head with
//                | Value (String inl) -> inl, Unchecked.defaultof<_>
//                | ExprSourcePos(pos, Value (String inl)) -> inl, pos
//                | _ -> failwith "JS.Inline first argument must be a constant string"
//            let args =
//                match c.Arguments with
//                | [_] -> [] 
//                | [_; I.NewArray args] -> args
//                | _ -> failwith "JS.Inline arguments cannot be passed as an array"
//            c.Compilation.ParseJSInline(inl, args, pos) |> MacroOk
//        with e ->
//            MacroError e.Message

[<Sealed>]
type ImportJS() =
    inherit Macro()

    override __.TranslateCall(c) =
        match c.Method.Entity.Value.MethodName with
        | "Import" ->
            match c.Arguments with
            | [I.Value (String export); I.Value (String from)] ->
                if JavaScript.Identifier.IsValid export || export = "*" then
                    c.Compilation.AddJSImport (Some export, from) |> MacroOk
                else
                    MacroError "JS.Import `export` argument must be a valid identifier"
            | _ -> MacroError "JS.Import arguments must be constant string"
        | "ImportDefault" ->
            match c.Arguments with
            | [I.Value (String from)] ->
                c.Compilation.AddJSImport (None, from) |> MacroOk
            | _ -> MacroError "JS.ImportDefault arguments must be constant string"
        | "ImportAll" ->
            match c.Arguments with
            | [I.Value (String from)] ->
                c.Compilation.AddJSImport (Some "*", from) |> MacroOk
            | _ -> MacroError "JS.ImportAll argument must be constant string"
        | _ ->
            failwith "Unrecognized method using ImportJS"

let stringTy, lengthMeth, padLeft, padRight =
    let t = typeof<System.String>
    Reflection.ReadTypeDefinition t,
    Reflection.ReadMethod (t.GetMethod "get_Length"),
    Reflection.ReadMethod (t.GetMethod("PadLeft", [|typeof<int>|])),
    Reflection.ReadMethod (t.GetMethod("PadRight", [|typeof<int>|]))

[<Sealed>]
type StringFormat() =
    inherit Macro()

    let regExp = Regex("(?:(.*?){(0|[1-9]\d*)(?:,(-?[1-9]\d*|0))?(?::(.*?))?})|(.+)$", RegexOptions.Singleline)

    let safeToString expr =
        Conditional(
            expr ^== (Value Literal.Null),
            cString "",
            cCallG ["String"] [expr]
        )

    override __.TranslateCall(c) =
        match c.DefiningType.Entity.Value.FullName, c.Method.Entity.Value.MethodName with
        | "System.String", "Format" ->
            match c.Arguments with
            | (I.Value (String format)) :: args when args.Length < 4 ->
                let args =
                    match c.Method.Entity.Value.Parameters with
                    | [_; x] ->
                        try 
                            if x.TypeDefinition = objty then
                                NewArray [args.[0]]
                            else
                                args.[0]
                        with _ ->
                            // Array type has no typedef
                            args.[0]
                    | [_; x1; x2] -> NewArray [args.[0]; args.[1]]
                    | [_; x1; x2; x3] -> NewArray [args.[0]; args.[1]; args.[2]]
                    | _ -> failwith "Wrong number of arguments for String.Format"

                let warning = ref None
                let argsId = Id.New(mut = false)
               
                let parts =
                    regExp.Matches(format)
                    |> Seq.cast<Match>
                    |> Array.ofSeq

                let body =
                    if Array.isEmpty parts then cString "" else
                    parts
                    |> Seq.map (fun m ->
                        if m.Groups.[5].Value <> "" then
                            Value (Literal.String m.Groups.[5].Value)
                        else
                            let prefix = m.Groups.[1].Value
                            let prefix s = Value (Literal.String prefix) ^+ s
                            let idx = int m.Groups.[2].Value

                            let r =
                                ItemGet(Var argsId, cInt idx, Pure)
                                |> safeToString

                            let spec = m.Groups.[4].Value
                            if spec <> "" then
                                warning := Some (sprintf "String format specifiers are not supported: %s" spec)

                            if m.Groups.[3].Value <> "" then
                                let w1 = int m.Groups.[3].Value
                                let w2 = abs w1

                                let expr =
                                    Conditional(
                                        cInt w2 ^> Call (None, NonGeneric stringTy, NonGeneric lengthMeth, [r]),
                                        (
                                            if w1 > 0 then
                                                Call (None, NonGeneric stringTy, NonGeneric padLeft, [r; cInt w2])
                                            else
                                                Call (None, NonGeneric stringTy, NonGeneric padRight, [r; cInt w2])
                                        ),
                                        r
                                    )
                                prefix expr
                            else prefix r
                    )
                    |> Seq.reduce (^+)

                let result = Let(argsId, args, body)

                let warningRes = !warning |> Option.map (fun w -> MacroWarning(w, MacroOk result))

                defaultArg warningRes (MacroOk result)
            
            | _ -> MacroFallback
        | _ -> MacroError "proxy is for System.String.Format"

[<Sealed>]
type Tuple() =
    inherit Macro()

    override __.TranslateCtor(c) =
        MacroOk <| NewTuple (c.Arguments, c.DefiningType.Generics)

    override __.TranslateCall(c) =
        let mname = c.Method.Entity.Value.MethodName
        if mname.StartsWith "get_Item" then
            MacroOk <| ItemGet(c.This.Value, cInt (int mname.[8]), Pure)
        else
            let t = TupleType (c.DefiningType.Generics, false)
            match mname with
            | "ToString" -> MacroOk <| Appl(Global ["String"], [c.This.Value], Pure, Some 1)
            | "GetHashCode" -> MacroOk <| Call (None, NonGeneric opUncheckedTy, Generic hashMeth [ t ], [c.This.Value]) 
            | "Equals" -> MacroOk <| Call (None, NonGeneric opUncheckedTy, Generic equalsMeth [ t ], [c.This.Value; c.Arguments.Head]) 
            | "CompareTo" -> MacroOk <| Call (None, NonGeneric opUncheckedTy, Generic compareMeth [ t ], [c.This.Value; c.Arguments.Head]) 
            | n ->  MacroError ("Unrecognized method of System.Tuple/ValueTuple: " + n)

[<Sealed>]
type TupleExtensions() =
    inherit Macro()

    override __.TranslateCall(c) =
        match c.Method.Entity.Value.MethodName with
        | "Deconstruct" ->
            match c.Arguments with
            | t :: args ->
                let v = Id.New "t"
                let writeOuts =
                    args |> List.mapi (fun i a ->
                        Appl(ItemGet(a, cString "set", Pure), [ ItemGet(Var v, cInt i, Pure) ], NonPure, Some 1)
                    ) |> Sequential
                MacroOk <| Let (v, t, writeOuts)
            | _ -> MacroError "Expecting a tuple argument for System.TupleExtensions.Deconstruct" 
        | "ToTuple"
        | "ToValueTuple" ->
            match c.Arguments with
            | [ x ] -> MacroOk x
            | _ -> MacroError "Expecting only a this argument for System.TupleExtensions.ToTuple/ToValueTuple"
        | n ->  MacroError ("Unrecognized method of System.TupleExtensions: " + n)
     
[<Sealed>]
type WebWorker() =
    inherit Macro()
        
    static let worker = NonGeneric <| Hashed { Assembly = "WebSharper.JavaScript"; FullName = "WebSharper.JavaScript.Worker" }
    static let workerCtor = Hashed { CtorParameters = [NonGenericType stringTy] }
        
    override __.TranslateCtor(c) =
        let gen name expr includeJsExports =
            let e =
                match expr with
                | Lambda([self], _, body) ->
                    Let(self, Global[], body)
                | e ->
                    Appl(e, [Global []], NonPure, Some 1)
            // TODO: .min?
            let filename = c.Compilation.AddBundle(name, ExprStatement e, includeJsExports).FileName
            let path = 
                Appl(
                    GlobalAccess (Address.Runtime "ScriptPath"),
                    [!~(Literal.String c.Compilation.AssemblyName); !~(Literal.String filename)],
                    NonPure, Some 2)
            Ctor(worker, workerCtor, [path])
            |> MacroOk
        match c.Arguments with
        | [expr] -> gen "worker" expr false
        | [I.Value (String name); expr] -> gen name expr false
        | [I.Value (String name); I.Value (Bool includeJsExports); expr] -> gen name expr includeJsExports
        | [x; expr] -> MacroError (sprintf "You must use a string literal as the name of a web worker: %A" x)
        | _ -> MacroError "Invalid use of WebWorker macro"
        <|MERGE_RESOLUTION|>--- conflicted
+++ resolved
@@ -103,11 +103,7 @@
                 if isIn smallIntegralTypes t
                 then (a ^/ b) ^>> !~(Int 0) |> MacroOk
                 elif isIn bigIntegralTypes t
-<<<<<<< HEAD
-                then MathTrunc (a ^/ b)
-=======
-                then Application(Global ["Math"; "trunc"], [a ^/ b], Pure, Some 1) |> MacroOk
->>>>>>> 827e9f0c
+                then MathTrunc (a ^/ b) |> MacroOk
                 elif isIn scalarTypes t
                 then a ^/ b |> MacroOk
                 else traitCallOp c [a; b]
@@ -139,16 +135,11 @@
             | "op_Percent" -> BinaryOperator.``%``
             | n -> failwithf "unrecognized operator for Arith macro: %s" n
         match c.Method.Generics with
-<<<<<<< HEAD
-        | t :: _ ->
-            translateOperation c t c.Arguments leftNble rightNble op
-=======
         | t1 :: t2 :: _ ->
             if t1 = t2 then
                 translateOperation c t1 c.Arguments leftNble rightNble op
             else
                 traitCallOp c c.Arguments
->>>>>>> 827e9f0c
         | _ -> MacroError "arithmetic macro error"
 
 type Comparison =
@@ -447,8 +438,6 @@
             Value (Int 1) |> MacroOk
         | _ -> MacroFallback
 
-<<<<<<< HEAD
-=======
     override this.TranslateCtor(c) =
         match c.Arguments with
         | [] -> MacroOk (Value (Int 0))
@@ -553,7 +542,6 @@
         | _ ->
             MacroError "sumOrAverageMacro error"
 
->>>>>>> 827e9f0c
 let charTy, charParse =
     let t = typeof<System.Char>
     Reflection.ReadTypeDefinition t,
