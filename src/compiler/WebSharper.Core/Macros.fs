--- conflicted
+++ resolved
@@ -302,45 +302,13 @@
     let compiledMember = tryFindMethodFromComparison classInfo t cmp
     match args with
     | [x; y] ->
-<<<<<<< HEAD
-        let a, b, lambda =
-            if leftNble || rightNble then
-                let a = Id.New "a"
-                let b = Id.New "b"
-                Var a, Var b, fun res -> CurriedLambda([a; b], None, res)
-            else
-                x, y, id
-        let comp x y =
-            Binary (x, toBinaryOperator cmp, y)
-        let cti = 
-            match t with
-            | Type.ConcreteType ct -> c.GetCustomTypeInfo ct.Entity
-            | _ -> M.NotCustomType
-        let t =
-            match cti with
-            | M.EnumInfo u -> NonGenericType u            
-            | _ -> t
-        let res =
-            if isIn comparableTypes t then
-                comp a b
-            else
-                // optimization for checking against argumentless union cases 
-                let tryGetSingletonUnionCaseTag (x: Expression) =
-                    match x with
-                    | I.NewUnionCase(_, case, []) ->
-                        match cti with
-                        | M.FSharpUnionInfo ui when not ui.HasNull ->
-                            ui.Cases |> Seq.mapi (fun i c ->
-                                if c.Name = case && c.Kind = M.SingletonFSharpUnionCase then Some i else None
-                            ) |> Seq.tryPick id         
-=======
         match compiledMember with
         | None -> 
             let a, b, lambda =
                 if leftNble || rightNble then
                     let a = Id.New "a"
                     let b = Id.New "b"
-                    Var a, Var b, fun res -> CurriedLambda([a; b], res)
+                    Var a, Var b, fun res -> CurriedLambda([a; b], None, res)
                 else
                     x, y, id
             let comp x y =
@@ -367,33 +335,13 @@
                                     if c.Name = case && c.Kind = M.SingletonFSharpUnionCase then Some i else None
                                 ) |> Seq.tryPick id         
                             | _ -> None
->>>>>>> d23f0336
                         | _ -> None
                     
-<<<<<<< HEAD
-                match tryGetSingletonUnionCaseTag x, tryGetSingletonUnionCaseTag y with
-                | Some i, Some j -> comp (cInt i) (cInt j)
-                | Some i, _ -> comp (cInt i) (y.[cString "$"])
-                | _, Some j -> comp (x.[cString "$"]) (cInt j)
-                | _ -> makeComparison cmp t a b
-        match leftNble, rightNble with
-        | false, false -> res
-        | true , false -> utils c "nullableCmpL" [ x; y; lambda res ]
-        | false, true  -> utils c "nullableCmpR" [ x; y; lambda res ]
-        | true , true  -> 
-            match cmp with
-            | Comparison.``<=`` 
-            | Comparison.``>=`` 
-            | Comparison.``=`` 
-                -> utils c "nullableCmpE" [ x; y; lambda res ]
-            | _ -> utils c "nullableCmp"  [ x; y; lambda res ] 
-        |> MacroOk
-=======
                     match tryGetSingletonUnionCaseTag x, tryGetSingletonUnionCaseTag y with
                     | Some i, Some j -> comp (cInt i) (cInt j)
                     | Some i, _ -> comp (cInt i) (y.[cString "$"])
                     | _, Some j -> comp (x.[cString "$"]) (cInt j)
-                    | _ -> makeComparison cmp a b
+                    | _ -> makeComparison cmp t a b
             match leftNble, rightNble with
             | false, false -> res
             | true , false -> utils c "nullableCmpL" [ x; y; lambda res ]
@@ -408,7 +356,6 @@
             |> MacroOk
         | Some method ->
             Call(None, t.TypeDefinition |> NonGeneric, method |> NonGeneric, [x; y]) |> MacroOk
->>>>>>> d23f0336
     | _ ->
         MacroError "comparisonMacro error"
 
