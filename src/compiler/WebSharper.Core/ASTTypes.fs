--- conflicted
+++ resolved
@@ -172,11 +172,8 @@
     | InstanceOf         = 20
     | BitwiseOr          = 21
     | Or                 = 22
-<<<<<<< HEAD
-    | Coalesce           = 23
-=======
     | Exponentiation     = 23
->>>>>>> ecc98e08
+    | Coalesce           = 24
 
 [<CompilationRepresentation(CompilationRepresentationFlags.ModuleSuffix)>]  
 module BinaryOperator =
