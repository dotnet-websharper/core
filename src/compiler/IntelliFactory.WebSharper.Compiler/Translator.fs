// $begin{copyright}
//
// This file is part of WebSharper
//
// Copyright (c) 2008-2014 IntelliFactory
//
// Licensed under the Apache License, Version 2.0 (the "License"); you
// may not use this file except in compliance with the License.  You may
// obtain a copy of the License at
//
//     http://www.apache.org/licenses/LICENSE-2.0
//
// Unless required by applicable law or agreed to in writing, software
// distributed under the License is distributed on an "AS IS" BASIS,
// WITHOUT WARRANTIES OR CONDITIONS OF ANY KIND, either express or
// implied.  See the License for the specific language governing
// permissions and limitations under the License.
//
// $end{copyright}

module IntelliFactory.WebSharper.Compiler.Translator

module C = IntelliFactory.JavaScript.Core
module M = IntelliFactory.WebSharper.Compiler.Metadata
module P = IntelliFactory.JavaScript.Packager
module Q = IntelliFactory.WebSharper.Core.Quotations
module R = IntelliFactory.WebSharper.Core.Reflection
module V = IntelliFactory.WebSharper.Compiler.Validator

type Dictionary<'T1,'T2> =
    System.Collections.Generic.Dictionary<'T1,'T2>

exception InvalidQuotation

let Literal x =
    match x with
    | Value.Bool true -> C.True
    | Value.Bool false -> C.False
    | Value.Double x -> C.Double x
    | Value.Int x -> C.Integer (int64 x)
    | Value.String x -> C.String x

let ( % ) format arg =
    System.String.Format(format, [| arg |])

let undef = !~ C.Undefined

let glob addr =
    let rec loop acc addr =
        match addr with
        | P.Global name -> name :: acc
        | P.Local (x, y) -> loop (y :: acc) x
    C.Global (loop [] addr)

let globParent addr =
    match addr with
    | P.Global _ -> C.Global []
    | P.Local (a, _) -> glob a

let str x = !~ (C.String x)

let i (x: int) = !~ (C.Integer (int64 x))

let call obj name args =
    C.Call (obj, str name, args)

let callAt addr args =
    let (obj, name) =
        match addr with
        | P.Global name -> (C.Global [], name)
        | P.Local (addr, name) -> (glob addr, name)
    call obj name args

let eliminateDispose q =
    match q with
    | Q.TryFinally
      (
        body,
        Q.IfThenElse (
            Q.TypeTest (iDisposable, _),
            Q.Call (dispose, _),
            _
        )
      ) when iDisposable.FullName = "System.IDisposable"
          && dispose.Entity.DeclaringType.FullName = "System.IDisposable"
          && dispose.Entity.Name = "Dispose" ->
        body
    | _ ->
        q

<<<<<<< HEAD
let fieldName (meta: Metadata.T) (f: Q.Concrete<R.Property>) =
    let n = f.Entity.Name
    match meta.DataType f.Entity.DeclaringType with
    | Some (M.Record (_, fs)) | Some (M.Object fs) ->
        let ok (x, y, _) = if x = n then Some y else None
=======
let fieldName (meta: Metadata.T) (n: string) (t: R.TypeDefinition) =
    match meta.DataType t with
    | Some (M.Record (_, fs)) | Some (M.Object fs) | Some (M.Class (_, _, fs)) ->
        let ok (x, y) = if x = n then Some y else None
>>>>>>> d963576e
        match List.tryPick ok fs with
        | Some n -> str n
        | None -> str n
    | _ ->
        str n

let (|Reraise|_|) (q: Q.Expression) =
    match q with
    | Q.Call (m, [])
    | Q.CallModule (m, []) ->
        if m.Entity.Name = "Reraise" || m.Entity.Name = "Rethrow"
           && m.Entity.DeclaringType.FullName = "Microsoft.FSharp.Core.Operators"
        then Some ()
        else None
    | _ ->
        None

let ofArray =
    match <@ List.ofArray [| 0 |] @> with
    | Quotations.Patterns.Call (_, m, _) -> R.Method.Parse m
    | _ -> failwith "Unreachable."

let (|ListLiteral|_|) q =
    let fN = typedefof<list<_>>.FullName
    let rec loop acc q =
        match q with
        | Q.NewUnionCase (t, args) ->
            if t.Entity.DeclaringType.FullName = fN then
                match args with
                | [] -> Some (List.rev acc)
                | [x; xs] -> loop (x :: acc) xs
                | _ -> None
            else None
        | _ -> None
    match loop [] q with
    | None | Some [] -> None
    | Some xs ->
        match q with
        | Q.NewUnionCase (t, _) ->
            let eT = t.Generics.[0]
            Q.CallModule (
                {Entity=ofArray; Generics=[eT]},
                [Q.NewArray (eT, xs)]
            )
            |> Some
        | _ -> None

#nowarn "25"

let Translate (logger: Logger) (iP: Inlining.Pool) (mP: Reflector.Pool) remotingProvider
    (meta: Metadata.T) (here: Location) (expr: Q.Expression) =

    let log priority message =
        logger.Log {
            Priority = priority
            Location = here
            Text = message
        }

    let warn msg = log Warning msg; undef
    let error msg = log Error msg; undef
    let err msg x = error (System.String.Format("{0}: {1}.", msg, x))

    let (!^) =
        let d = Dictionary()
        fun (x: Q.Id) ->
            match d.TryGetValue x with
            | true, y -> y
            | _ ->
                let y = C.Id (x.Name, x.Mutable)
                d.[x] <- y
                y

    let rec tCall exn q methodKind args =
        let (!) = tExpr exn
        let (!!) = List.map (!)
        let invalidQuot() =
            printfn "Invalid quotation, method kind: %A" methodKind
            raise InvalidQuotation
        match methodKind with
        | M.BasicInstanceMethod x ->
            match args with
            | t :: xs -> call !t x !!xs
            | [] -> invalidQuot()
        | M.BasicStaticMethod fn ->
            callAt fn !!args
        | M.InlineMethod f ->
            match iP.Parse f with
            | Inlining.Transformer f -> f (!) !!args
            | _ -> error "Unexpected inline expansion error."
        | M.MacroMethod t ->
            (mP.Load t).Expand (!) q
        | M.RemoteMethod (scope, kind, handle) ->
            let name =
                match kind with
                | V.RemoteAsync -> "Async"
                | V.RemoteSend -> "Send"
                | V.RemoteSync -> "Sync"
            let str x = !~ (C.String x)
            let args =
                match scope, args with
                | Instance, _ :: args | _, args -> C.NewArray !!args
            let provider = C.Global remotingProvider
            C.Call (provider, str name, [str (handle.Pack()); args])
    and tExpr exn quotation =
        let (!) = tExpr exn
        let (!!) = List.map (!)
        let invalidQuot() =
            printfn "Invalid quotation: %A" quotation
            raise InvalidQuotation
        match quotation with
        | Q.SourcePos (x, pos) ->
            !x |> C.WithPos pos
        | Q.AddressOf x ->
            error "Explicit address capture is not supported."
        | Q.AddressSet _ ->
            error "Explicit address assignment is not supported."
        | Q.Application (f, x) ->
            C.Application (!f, [!x])
        | Reraise ->
            match exn with
            | Some id -> C.Throw (C.Var id)
            | None -> invalidQuot()
        | Q.Call (m, args)
        | Q.CallModule (m, args) as q ->
            match meta.Method m.Entity with
            | Some k -> tCall exn q k args
            | None -> err "Failed to translate a method call" m.Entity
        | Q.Coerce (_, x) ->
            !x
        | Q.DefaultValue _ ->
            undef
        | Q.FieldGetInstance (e, f) ->
            (!e).[fieldName meta f.Entity.Name f.Entity.DeclaringType]
        | Q.FieldGetRecord (e, f) ->
<<<<<<< HEAD
            (!e).[fieldName meta f] // TODO: handle OptionalField
=======
            (!e).[fieldName meta f.Entity.Name f.Entity.DeclaringType]
>>>>>>> d963576e
        | Q.FieldGetStatic f
        | Q.FieldSetStatic (f, _) ->
            err "Static fields are not supported" f.Entity.Name
        | Q.FieldGetUnion (e, uc, k) ->
            (!e).[str ("$" + string k)]
        | Q.FieldSetInstance (t, f, v) ->
            C.FieldSet (!t, fieldName meta f.Entity.Name f.Entity.DeclaringType, !v)
        | Q.FieldSetRecord (t, f, v) ->
<<<<<<< HEAD
            C.FieldSet (!t, fieldName meta f, !v) // TODO: handle OptionalField
=======
            C.FieldSet (!t, fieldName meta f.Entity.Name f.Entity.DeclaringType, !v)
>>>>>>> d963576e
        | Q.ForIntegerRangeLoop (v, min, max, body) ->
            C.ForIntegerRangeLoop (!^v, !min, !max, !body)
        | Q.Hole _ ->
            error "Quotations holes are not supported."
        | Q.IfThenElse (c, t, e) ->
            C.IfThenElse (!c, !t, !e)
        | Q.Lambda (v, b) ->
            C.Lambda (None, [!^v], !b)
        | Q.Let (var, value, body) ->
            C.Let (!^var, !value, !body)
        | Q.LetRecursive (vs, b) ->
            let f (var: Q.Id, value) = !^var, !value
            C.LetRecursive (List.map f vs, !b)
        | Q.NewArray (_, x) ->
            C.NewArray (List.map (!) x)
        | Q.NewDelegate (_, x) ->
            let rec loop acc = function
                | Q.Lambda (var, body) -> loop (var :: acc) body
                | body -> (List.rev acc, body)
            match loop [] x with
            | (this :: vars, body) ->
                        C.Lambda (Some !^this, List.map (!^) vars, !body)
            | ([], Q.Application (f, Q.Value Q.Unit)) -> !f
            | _ -> invalidQuot()
        | Q.NewObject (c, args) ->
            match meta.Constructor c.Entity with
            | Some (M.BasicConstructor fn) ->
                callAt fn !!args
            | Some (M.InlineConstructor f) ->
                let i = iP.Parse f
                match i with
                | Inlining.Transformer f -> f (!) !!args
                | _ -> error "Internal inline substitution error."
            | Some (M.MacroConstructor t) ->
                (mP.Load t).Expand (!) quotation
            | Some (M.StubConstructor fn) ->
                C.New (glob fn, !!args)
            | None ->
                match meta.DataType c.Entity.DeclaringType with
                | Some (M.Exception fn) ->
                    let init =
                        !!args
                        |> List.mapi (fun i a ->
                            ("$" + string i, a))
                        |> C.NewObject
                    call C.Runtime "New" [glob fn; init]
                | _ ->
                    err "Failed to translate object creation"
                        c.Entity.DeclaringType.FullName
        | Q.NewRecord (t, args) ->
            match meta.DataType t.DeclaringType with
            | Some (M.Class (fn, _, _)) ->
                C.New (glob fn, !!args)
            | Some (M.Record (fn, fields)) ->
                if List.length fields = args.Length then
                    let init =
                        fields
                        |> List.map2 (fun v (_, f, o) -> 
                            f, if o then C.FieldGet (v, str "$0") else v
                        ) !!args
                    let obj = C.NewObject init
                    call C.Runtime "New" [glob fn; obj]
                else
                    invalidQuot()
            | Some (M.Object fields) ->
                if List.length fields = args.Length then
                    let init =
                        fields
                        |> List.map2 (fun v (_, f, o) -> 
                            f, if o then C.FieldGet (v, str "$0") else v
                        ) !!args
                    C.NewObject init
                else
                    invalidQuot()
            | _ ->
                err "Failed to translate record creation" t.FullName
        | Q.NewTuple x ->
            C.NewArray (List.map (!) x)
        | Q.NewUnionCase (uc, args) ->
            match quotation with
            | ListLiteral x -> !x
            | _ ->
                let mkUnion (tag: int) =
                    ("$", i tag)
                    :: List.mapi (fun i x -> ("${0}" % i, !x)) args
                    |> C.NewObject
                match meta.UnionCase uc.Entity with
                | Some (M.BasicUnionCase k) ->
                    mkUnion k
                | Some (M.CompiledUnionCase (fn, k)) ->
                    call C.Runtime "New" [glob fn; mkUnion k]
                | Some (M.ConstantUnionCase x) ->
                    !~ (Literal x)
                | None ->
                    err "Failed to translate union creation" uc.Entity.Name
        | Q.PropertyGet (p, xs) as q ->
            match meta.Property p.Entity with
            | Some (M.BasicProperty (getter, setter)) ->
                match getter with
                | Some g -> tCall exn q g xs
                | None -> invalidQuot()
            | Some (M.InstanceOptProperty x) ->
                match xs with
                | t :: _ -> call C.Runtime "GetOptional" [C.FieldGet (!t, str x)]
                | _ -> invalidQuot()
            | Some (M.StaticOptProperty fn) ->
                call C.Runtime "GetOptional" [(globParent fn).[str fn.LocalName]]    
            | Some (M.InterfaceProperty x) ->
                match xs with
                | t :: xs -> C.Call (!t, str ("get_" + x), !!xs)
                | _ -> invalidQuot()
            | Some (M.InstanceStubProperty x) ->
                match xs with
                | t :: _ -> C.FieldGet (!t, str x)
                | _ -> invalidQuot()
            | Some (M.StaticStubProperty fn) ->
                (globParent fn).[str fn.LocalName]
            | Some (M.FieldProperty k) ->
                match xs with
                | [this] -> (!this).[str ("$" + string k)]
                | _ -> err "Failed to translate property access" p.Entity.Name
            | None ->
                err "Failed to translate property access" p.Entity.Name
        | Q.PropertySet (p, xs) as q ->
            match meta.Property p.Entity with
            | Some (M.BasicProperty (getter, setter)) ->
                match setter with
                | Some f -> tCall exn q f xs
                | None ->
                    match getter, xs with
                    | Some (M.BasicStaticMethod fn), [v] ->
                        let id = C.Id()
                        C.Let (id, !v,
                            C.FieldSet (globParent fn, str fn.LocalName,
                                C.Lambda (None, [], C.Var id)))
                    | Some (M.InlineMethod _), _ ->
                        err "Cannot assign to an inline property" p.Entity.Name
                    | _ ->
                        err "Failed to translate assignment" p.Entity.Name
            | Some (M.InstanceOptProperty x) ->
                match xs with
                | t :: v :: _ -> call C.Runtime "SetOptional" [!t; str x; !v]
                | _ -> invalidQuot()
            | Some (M.StaticOptProperty fn) ->
                match xs with
                | [v] -> call C.Runtime "SetOptional" [globParent fn; str fn.LocalName; !v]
                | _ -> err "Cannot set an indexed optional property" fn.LocalName
            | Some (M.InstanceStubProperty x) ->
                match xs with
                | t :: v :: _ -> C.FieldSet (!t, str x, !v)
                | _ -> invalidQuot()
            | Some (M.InterfaceProperty x) ->
                match xs with
                | t :: xs -> C.Call (!t, str ("set" + x), !!xs)
                | _ -> invalidQuot()
            | Some (M.StaticStubProperty fn) ->
                match xs with
                | [v] -> C.FieldSet (globParent fn, str fn.LocalName, !v)
                | _ -> err "Cannot set an indexed stub property" fn.LocalName
            | None | Some (M.FieldProperty _) ->
                err "Failed to translate property assignment" p.Entity.Name
        | Q.Quote _ ->
            error "Quotations are not supported."
        | Q.Sequential (x, y) ->
            C.Sequential (!x, !y)
        | Q.TryFinally (x, y) as q ->
            match eliminateDispose q with
            | Q.TryFinally (x, y) -> C.TryFinally (!x, !y)
            | q -> !q
        | Q.TryWith (x, _, _, v, y) ->
            let v = !^v
            C.TryWith (!x, v, tExpr (Some v) y)
        | Q.TupleGet (i, e) ->
            C.FieldGet (!e, !~ (C.Integer (int64 i)))
        | Q.TypeTest (t, e) ->
            let typeof x = (!e).TypeOf &== str x
            match t with
            | R.Type.Concrete (t, []) ->
                match t.FullName with
                | "Microsoft.FSharp.Core.Unit"
                | "System.Void" ->
                    typeof "undefined"
                | "System.Boolean" ->
                    typeof "boolean"
                | "System.Byte"
                | "System.SByte"
                | "System.Char"
                | "System.Single"
                | "System.Double"
                | "System.Int16"
                | "System.Int32"
                | "System.Int64"
                | "System.UInt16"
                | "System.UInt32"
                | "System.UInt64" ->
                    typeof "number"
                | "System.String" ->
                    typeof "string"
                | "System.IDisposable" ->
                    (!e).[!~(C.String "Dispose")] &!= !~C.Undefined
                | _ ->
                    match meta.DataType t with
                    | None | Some (M.Object _) | Some (M.Interface _) ->
                        err "Failed to compile a type test: " t.FullName
                    | Some (M.Class (fn, _, _))
                    | Some (M.Record (fn, _))
                    | Some (M.Exception fn) ->
                        (!e).InstanceOf(glob fn)
            | _ ->
                error "Type tests do not support generic and array types."
        | Q.UnionCaseTest (uc, e) ->
            match meta.UnionCase uc.Entity with
            | Some (M.BasicUnionCase k) | Some (M.CompiledUnionCase (_, k)) ->
                C.FieldGet (!e, str "$") &== i k
            | Some (M.ConstantUnionCase x) ->
                !e &=== !~ (Literal x)
            | None ->
                err "Failed to compile union case test" uc.Entity.Name
        | Q.Value lit ->
            let i x = !~ (C.Integer x)
            match lit with
            | Q.Unit -> !~ C.Null
            | Q.Bool x -> if x then !~C.True else !~C.False
            | Q.String x -> str x
            | Q.Int x -> i (int64 x)
            | Q.Double x ->
                if System.Double.IsNaN x then
                    C.Global ["NaN"]
                elif System.Double.IsPositiveInfinity x then
                    C.Global ["Infinity"]
                elif System.Double.IsNegativeInfinity x then
                    - (C.Global ["Infinity"])
                else
                    !~ (C.Double x)
            | Q.Single x ->
                if System.Single.IsNaN x then
                    C.Global ["NaN"]
                elif System.Single.IsPositiveInfinity x then
                    C.Global ["Infinity"]
                elif System.Single.IsNegativeInfinity x then
                    - (C.Global ["Infinity"])
                else
                    !~ (C.Double (double x))
            | Q.Char x -> !~ (C.Integer (int64 x))
            | Q.SByte x -> i (int64 x)
            | Q.Byte x -> i (int64 x)
            | Q.Int16 x -> i (int64 x)
            | Q.UInt16 x -> i (int64 x)
            | Q.UInt32 x -> i (int64 x)
            | Q.Int64 x -> i (int64 x)
            | Q.UInt64 x -> i (int64 x)
        | Q.Var x -> C.Var !^x
        | Q.VarSet (x, y) -> C.VarSet (!^x, !y)
        | Q.WhileLoop (x, y) ->
            C.WhileLoop (!x, !y)

    tExpr None expr
<|MERGE_RESOLUTION|>--- conflicted
+++ resolved
@@ -1,512 +1,496 @@
-// $begin{copyright}
-//
-// This file is part of WebSharper
-//
-// Copyright (c) 2008-2014 IntelliFactory
-//
-// Licensed under the Apache License, Version 2.0 (the "License"); you
-// may not use this file except in compliance with the License.  You may
-// obtain a copy of the License at
-//
-//     http://www.apache.org/licenses/LICENSE-2.0
-//
-// Unless required by applicable law or agreed to in writing, software
-// distributed under the License is distributed on an "AS IS" BASIS,
-// WITHOUT WARRANTIES OR CONDITIONS OF ANY KIND, either express or
-// implied.  See the License for the specific language governing
-// permissions and limitations under the License.
-//
-// $end{copyright}
-
-module IntelliFactory.WebSharper.Compiler.Translator
-
-module C = IntelliFactory.JavaScript.Core
-module M = IntelliFactory.WebSharper.Compiler.Metadata
-module P = IntelliFactory.JavaScript.Packager
-module Q = IntelliFactory.WebSharper.Core.Quotations
-module R = IntelliFactory.WebSharper.Core.Reflection
-module V = IntelliFactory.WebSharper.Compiler.Validator
-
-type Dictionary<'T1,'T2> =
-    System.Collections.Generic.Dictionary<'T1,'T2>
-
-exception InvalidQuotation
-
-let Literal x =
-    match x with
-    | Value.Bool true -> C.True
-    | Value.Bool false -> C.False
-    | Value.Double x -> C.Double x
-    | Value.Int x -> C.Integer (int64 x)
-    | Value.String x -> C.String x
-
-let ( % ) format arg =
-    System.String.Format(format, [| arg |])
-
-let undef = !~ C.Undefined
-
-let glob addr =
-    let rec loop acc addr =
-        match addr with
-        | P.Global name -> name :: acc
-        | P.Local (x, y) -> loop (y :: acc) x
-    C.Global (loop [] addr)
-
-let globParent addr =
-    match addr with
-    | P.Global _ -> C.Global []
-    | P.Local (a, _) -> glob a
-
-let str x = !~ (C.String x)
-
-let i (x: int) = !~ (C.Integer (int64 x))
-
-let call obj name args =
-    C.Call (obj, str name, args)
-
-let callAt addr args =
-    let (obj, name) =
-        match addr with
-        | P.Global name -> (C.Global [], name)
-        | P.Local (addr, name) -> (glob addr, name)
-    call obj name args
-
-let eliminateDispose q =
-    match q with
-    | Q.TryFinally
-      (
-        body,
-        Q.IfThenElse (
-            Q.TypeTest (iDisposable, _),
-            Q.Call (dispose, _),
-            _
-        )
-      ) when iDisposable.FullName = "System.IDisposable"
-          && dispose.Entity.DeclaringType.FullName = "System.IDisposable"
-          && dispose.Entity.Name = "Dispose" ->
-        body
-    | _ ->
-        q
-
-<<<<<<< HEAD
-let fieldName (meta: Metadata.T) (f: Q.Concrete<R.Property>) =
-    let n = f.Entity.Name
-    match meta.DataType f.Entity.DeclaringType with
-    | Some (M.Record (_, fs)) | Some (M.Object fs) ->
-        let ok (x, y, _) = if x = n then Some y else None
-=======
-let fieldName (meta: Metadata.T) (n: string) (t: R.TypeDefinition) =
-    match meta.DataType t with
-    | Some (M.Record (_, fs)) | Some (M.Object fs) | Some (M.Class (_, _, fs)) ->
-        let ok (x, y) = if x = n then Some y else None
->>>>>>> d963576e
-        match List.tryPick ok fs with
-        | Some n -> str n
-        | None -> str n
-    | _ ->
-        str n
-
-let (|Reraise|_|) (q: Q.Expression) =
-    match q with
-    | Q.Call (m, [])
-    | Q.CallModule (m, []) ->
-        if m.Entity.Name = "Reraise" || m.Entity.Name = "Rethrow"
-           && m.Entity.DeclaringType.FullName = "Microsoft.FSharp.Core.Operators"
-        then Some ()
-        else None
-    | _ ->
-        None
-
-let ofArray =
-    match <@ List.ofArray [| 0 |] @> with
-    | Quotations.Patterns.Call (_, m, _) -> R.Method.Parse m
-    | _ -> failwith "Unreachable."
-
-let (|ListLiteral|_|) q =
-    let fN = typedefof<list<_>>.FullName
-    let rec loop acc q =
-        match q with
-        | Q.NewUnionCase (t, args) ->
-            if t.Entity.DeclaringType.FullName = fN then
-                match args with
-                | [] -> Some (List.rev acc)
-                | [x; xs] -> loop (x :: acc) xs
-                | _ -> None
-            else None
-        | _ -> None
-    match loop [] q with
-    | None | Some [] -> None
-    | Some xs ->
-        match q with
-        | Q.NewUnionCase (t, _) ->
-            let eT = t.Generics.[0]
-            Q.CallModule (
-                {Entity=ofArray; Generics=[eT]},
-                [Q.NewArray (eT, xs)]
-            )
-            |> Some
-        | _ -> None
-
-#nowarn "25"
-
-let Translate (logger: Logger) (iP: Inlining.Pool) (mP: Reflector.Pool) remotingProvider
-    (meta: Metadata.T) (here: Location) (expr: Q.Expression) =
-
-    let log priority message =
-        logger.Log {
-            Priority = priority
-            Location = here
-            Text = message
-        }
-
-    let warn msg = log Warning msg; undef
-    let error msg = log Error msg; undef
-    let err msg x = error (System.String.Format("{0}: {1}.", msg, x))
-
-    let (!^) =
-        let d = Dictionary()
-        fun (x: Q.Id) ->
-            match d.TryGetValue x with
-            | true, y -> y
-            | _ ->
-                let y = C.Id (x.Name, x.Mutable)
-                d.[x] <- y
-                y
-
-    let rec tCall exn q methodKind args =
-        let (!) = tExpr exn
-        let (!!) = List.map (!)
-        let invalidQuot() =
-            printfn "Invalid quotation, method kind: %A" methodKind
-            raise InvalidQuotation
-        match methodKind with
-        | M.BasicInstanceMethod x ->
-            match args with
-            | t :: xs -> call !t x !!xs
-            | [] -> invalidQuot()
-        | M.BasicStaticMethod fn ->
-            callAt fn !!args
-        | M.InlineMethod f ->
-            match iP.Parse f with
-            | Inlining.Transformer f -> f (!) !!args
-            | _ -> error "Unexpected inline expansion error."
-        | M.MacroMethod t ->
-            (mP.Load t).Expand (!) q
-        | M.RemoteMethod (scope, kind, handle) ->
-            let name =
-                match kind with
-                | V.RemoteAsync -> "Async"
-                | V.RemoteSend -> "Send"
-                | V.RemoteSync -> "Sync"
-            let str x = !~ (C.String x)
-            let args =
-                match scope, args with
-                | Instance, _ :: args | _, args -> C.NewArray !!args
-            let provider = C.Global remotingProvider
-            C.Call (provider, str name, [str (handle.Pack()); args])
-    and tExpr exn quotation =
-        let (!) = tExpr exn
-        let (!!) = List.map (!)
-        let invalidQuot() =
-            printfn "Invalid quotation: %A" quotation
-            raise InvalidQuotation
-        match quotation with
-        | Q.SourcePos (x, pos) ->
-            !x |> C.WithPos pos
-        | Q.AddressOf x ->
-            error "Explicit address capture is not supported."
-        | Q.AddressSet _ ->
-            error "Explicit address assignment is not supported."
-        | Q.Application (f, x) ->
-            C.Application (!f, [!x])
-        | Reraise ->
-            match exn with
-            | Some id -> C.Throw (C.Var id)
-            | None -> invalidQuot()
-        | Q.Call (m, args)
-        | Q.CallModule (m, args) as q ->
-            match meta.Method m.Entity with
-            | Some k -> tCall exn q k args
-            | None -> err "Failed to translate a method call" m.Entity
-        | Q.Coerce (_, x) ->
-            !x
-        | Q.DefaultValue _ ->
-            undef
-        | Q.FieldGetInstance (e, f) ->
-            (!e).[fieldName meta f.Entity.Name f.Entity.DeclaringType]
-        | Q.FieldGetRecord (e, f) ->
-<<<<<<< HEAD
-            (!e).[fieldName meta f] // TODO: handle OptionalField
-=======
-            (!e).[fieldName meta f.Entity.Name f.Entity.DeclaringType]
->>>>>>> d963576e
-        | Q.FieldGetStatic f
-        | Q.FieldSetStatic (f, _) ->
-            err "Static fields are not supported" f.Entity.Name
-        | Q.FieldGetUnion (e, uc, k) ->
-            (!e).[str ("$" + string k)]
-        | Q.FieldSetInstance (t, f, v) ->
-            C.FieldSet (!t, fieldName meta f.Entity.Name f.Entity.DeclaringType, !v)
-        | Q.FieldSetRecord (t, f, v) ->
-<<<<<<< HEAD
-            C.FieldSet (!t, fieldName meta f, !v) // TODO: handle OptionalField
-=======
-            C.FieldSet (!t, fieldName meta f.Entity.Name f.Entity.DeclaringType, !v)
->>>>>>> d963576e
-        | Q.ForIntegerRangeLoop (v, min, max, body) ->
-            C.ForIntegerRangeLoop (!^v, !min, !max, !body)
-        | Q.Hole _ ->
-            error "Quotations holes are not supported."
-        | Q.IfThenElse (c, t, e) ->
-            C.IfThenElse (!c, !t, !e)
-        | Q.Lambda (v, b) ->
-            C.Lambda (None, [!^v], !b)
-        | Q.Let (var, value, body) ->
-            C.Let (!^var, !value, !body)
-        | Q.LetRecursive (vs, b) ->
-            let f (var: Q.Id, value) = !^var, !value
-            C.LetRecursive (List.map f vs, !b)
-        | Q.NewArray (_, x) ->
-            C.NewArray (List.map (!) x)
-        | Q.NewDelegate (_, x) ->
-            let rec loop acc = function
-                | Q.Lambda (var, body) -> loop (var :: acc) body
-                | body -> (List.rev acc, body)
-            match loop [] x with
-            | (this :: vars, body) ->
-                        C.Lambda (Some !^this, List.map (!^) vars, !body)
-            | ([], Q.Application (f, Q.Value Q.Unit)) -> !f
-            | _ -> invalidQuot()
-        | Q.NewObject (c, args) ->
-            match meta.Constructor c.Entity with
-            | Some (M.BasicConstructor fn) ->
-                callAt fn !!args
-            | Some (M.InlineConstructor f) ->
-                let i = iP.Parse f
-                match i with
-                | Inlining.Transformer f -> f (!) !!args
-                | _ -> error "Internal inline substitution error."
-            | Some (M.MacroConstructor t) ->
-                (mP.Load t).Expand (!) quotation
-            | Some (M.StubConstructor fn) ->
-                C.New (glob fn, !!args)
-            | None ->
-                match meta.DataType c.Entity.DeclaringType with
-                | Some (M.Exception fn) ->
-                    let init =
-                        !!args
-                        |> List.mapi (fun i a ->
-                            ("$" + string i, a))
-                        |> C.NewObject
-                    call C.Runtime "New" [glob fn; init]
-                | _ ->
-                    err "Failed to translate object creation"
-                        c.Entity.DeclaringType.FullName
-        | Q.NewRecord (t, args) ->
-            match meta.DataType t.DeclaringType with
-            | Some (M.Class (fn, _, _)) ->
-                C.New (glob fn, !!args)
-            | Some (M.Record (fn, fields)) ->
-                if List.length fields = args.Length then
-                    let init =
-                        fields
-                        |> List.map2 (fun v (_, f, o) -> 
-                            f, if o then C.FieldGet (v, str "$0") else v
-                        ) !!args
-                    let obj = C.NewObject init
-                    call C.Runtime "New" [glob fn; obj]
-                else
-                    invalidQuot()
-            | Some (M.Object fields) ->
-                if List.length fields = args.Length then
-                    let init =
-                        fields
-                        |> List.map2 (fun v (_, f, o) -> 
-                            f, if o then C.FieldGet (v, str "$0") else v
-                        ) !!args
-                    C.NewObject init
-                else
-                    invalidQuot()
-            | _ ->
-                err "Failed to translate record creation" t.FullName
-        | Q.NewTuple x ->
-            C.NewArray (List.map (!) x)
-        | Q.NewUnionCase (uc, args) ->
-            match quotation with
-            | ListLiteral x -> !x
-            | _ ->
-                let mkUnion (tag: int) =
-                    ("$", i tag)
-                    :: List.mapi (fun i x -> ("${0}" % i, !x)) args
-                    |> C.NewObject
-                match meta.UnionCase uc.Entity with
-                | Some (M.BasicUnionCase k) ->
-                    mkUnion k
-                | Some (M.CompiledUnionCase (fn, k)) ->
-                    call C.Runtime "New" [glob fn; mkUnion k]
-                | Some (M.ConstantUnionCase x) ->
-                    !~ (Literal x)
-                | None ->
-                    err "Failed to translate union creation" uc.Entity.Name
-        | Q.PropertyGet (p, xs) as q ->
-            match meta.Property p.Entity with
-            | Some (M.BasicProperty (getter, setter)) ->
-                match getter with
-                | Some g -> tCall exn q g xs
-                | None -> invalidQuot()
-            | Some (M.InstanceOptProperty x) ->
-                match xs with
-                | t :: _ -> call C.Runtime "GetOptional" [C.FieldGet (!t, str x)]
-                | _ -> invalidQuot()
-            | Some (M.StaticOptProperty fn) ->
-                call C.Runtime "GetOptional" [(globParent fn).[str fn.LocalName]]    
-            | Some (M.InterfaceProperty x) ->
-                match xs with
-                | t :: xs -> C.Call (!t, str ("get_" + x), !!xs)
-                | _ -> invalidQuot()
-            | Some (M.InstanceStubProperty x) ->
-                match xs with
-                | t :: _ -> C.FieldGet (!t, str x)
-                | _ -> invalidQuot()
-            | Some (M.StaticStubProperty fn) ->
-                (globParent fn).[str fn.LocalName]
-            | Some (M.FieldProperty k) ->
-                match xs with
-                | [this] -> (!this).[str ("$" + string k)]
-                | _ -> err "Failed to translate property access" p.Entity.Name
-            | None ->
-                err "Failed to translate property access" p.Entity.Name
-        | Q.PropertySet (p, xs) as q ->
-            match meta.Property p.Entity with
-            | Some (M.BasicProperty (getter, setter)) ->
-                match setter with
-                | Some f -> tCall exn q f xs
-                | None ->
-                    match getter, xs with
-                    | Some (M.BasicStaticMethod fn), [v] ->
-                        let id = C.Id()
-                        C.Let (id, !v,
-                            C.FieldSet (globParent fn, str fn.LocalName,
-                                C.Lambda (None, [], C.Var id)))
-                    | Some (M.InlineMethod _), _ ->
-                        err "Cannot assign to an inline property" p.Entity.Name
-                    | _ ->
-                        err "Failed to translate assignment" p.Entity.Name
-            | Some (M.InstanceOptProperty x) ->
-                match xs with
-                | t :: v :: _ -> call C.Runtime "SetOptional" [!t; str x; !v]
-                | _ -> invalidQuot()
-            | Some (M.StaticOptProperty fn) ->
-                match xs with
-                | [v] -> call C.Runtime "SetOptional" [globParent fn; str fn.LocalName; !v]
-                | _ -> err "Cannot set an indexed optional property" fn.LocalName
-            | Some (M.InstanceStubProperty x) ->
-                match xs with
-                | t :: v :: _ -> C.FieldSet (!t, str x, !v)
-                | _ -> invalidQuot()
-            | Some (M.InterfaceProperty x) ->
-                match xs with
-                | t :: xs -> C.Call (!t, str ("set" + x), !!xs)
-                | _ -> invalidQuot()
-            | Some (M.StaticStubProperty fn) ->
-                match xs with
-                | [v] -> C.FieldSet (globParent fn, str fn.LocalName, !v)
-                | _ -> err "Cannot set an indexed stub property" fn.LocalName
-            | None | Some (M.FieldProperty _) ->
-                err "Failed to translate property assignment" p.Entity.Name
-        | Q.Quote _ ->
-            error "Quotations are not supported."
-        | Q.Sequential (x, y) ->
-            C.Sequential (!x, !y)
-        | Q.TryFinally (x, y) as q ->
-            match eliminateDispose q with
-            | Q.TryFinally (x, y) -> C.TryFinally (!x, !y)
-            | q -> !q
-        | Q.TryWith (x, _, _, v, y) ->
-            let v = !^v
-            C.TryWith (!x, v, tExpr (Some v) y)
-        | Q.TupleGet (i, e) ->
-            C.FieldGet (!e, !~ (C.Integer (int64 i)))
-        | Q.TypeTest (t, e) ->
-            let typeof x = (!e).TypeOf &== str x
-            match t with
-            | R.Type.Concrete (t, []) ->
-                match t.FullName with
-                | "Microsoft.FSharp.Core.Unit"
-                | "System.Void" ->
-                    typeof "undefined"
-                | "System.Boolean" ->
-                    typeof "boolean"
-                | "System.Byte"
-                | "System.SByte"
-                | "System.Char"
-                | "System.Single"
-                | "System.Double"
-                | "System.Int16"
-                | "System.Int32"
-                | "System.Int64"
-                | "System.UInt16"
-                | "System.UInt32"
-                | "System.UInt64" ->
-                    typeof "number"
-                | "System.String" ->
-                    typeof "string"
-                | "System.IDisposable" ->
-                    (!e).[!~(C.String "Dispose")] &!= !~C.Undefined
-                | _ ->
-                    match meta.DataType t with
-                    | None | Some (M.Object _) | Some (M.Interface _) ->
-                        err "Failed to compile a type test: " t.FullName
-                    | Some (M.Class (fn, _, _))
-                    | Some (M.Record (fn, _))
-                    | Some (M.Exception fn) ->
-                        (!e).InstanceOf(glob fn)
-            | _ ->
-                error "Type tests do not support generic and array types."
-        | Q.UnionCaseTest (uc, e) ->
-            match meta.UnionCase uc.Entity with
-            | Some (M.BasicUnionCase k) | Some (M.CompiledUnionCase (_, k)) ->
-                C.FieldGet (!e, str "$") &== i k
-            | Some (M.ConstantUnionCase x) ->
-                !e &=== !~ (Literal x)
-            | None ->
-                err "Failed to compile union case test" uc.Entity.Name
-        | Q.Value lit ->
-            let i x = !~ (C.Integer x)
-            match lit with
-            | Q.Unit -> !~ C.Null
-            | Q.Bool x -> if x then !~C.True else !~C.False
-            | Q.String x -> str x
-            | Q.Int x -> i (int64 x)
-            | Q.Double x ->
-                if System.Double.IsNaN x then
-                    C.Global ["NaN"]
-                elif System.Double.IsPositiveInfinity x then
-                    C.Global ["Infinity"]
-                elif System.Double.IsNegativeInfinity x then
-                    - (C.Global ["Infinity"])
-                else
-                    !~ (C.Double x)
-            | Q.Single x ->
-                if System.Single.IsNaN x then
-                    C.Global ["NaN"]
-                elif System.Single.IsPositiveInfinity x then
-                    C.Global ["Infinity"]
-                elif System.Single.IsNegativeInfinity x then
-                    - (C.Global ["Infinity"])
-                else
-                    !~ (C.Double (double x))
-            | Q.Char x -> !~ (C.Integer (int64 x))
-            | Q.SByte x -> i (int64 x)
-            | Q.Byte x -> i (int64 x)
-            | Q.Int16 x -> i (int64 x)
-            | Q.UInt16 x -> i (int64 x)
-            | Q.UInt32 x -> i (int64 x)
-            | Q.Int64 x -> i (int64 x)
-            | Q.UInt64 x -> i (int64 x)
-        | Q.Var x -> C.Var !^x
-        | Q.VarSet (x, y) -> C.VarSet (!^x, !y)
-        | Q.WhileLoop (x, y) ->
-            C.WhileLoop (!x, !y)
-
-    tExpr None expr
+// $begin{copyright}
+//
+// This file is part of WebSharper
+//
+// Copyright (c) 2008-2014 IntelliFactory
+//
+// Licensed under the Apache License, Version 2.0 (the "License"); you
+// may not use this file except in compliance with the License.  You may
+// obtain a copy of the License at
+//
+//     http://www.apache.org/licenses/LICENSE-2.0
+//
+// Unless required by applicable law or agreed to in writing, software
+// distributed under the License is distributed on an "AS IS" BASIS,
+// WITHOUT WARRANTIES OR CONDITIONS OF ANY KIND, either express or
+// implied.  See the License for the specific language governing
+// permissions and limitations under the License.
+//
+// $end{copyright}
+
+module IntelliFactory.WebSharper.Compiler.Translator
+
+module C = IntelliFactory.JavaScript.Core
+module M = IntelliFactory.WebSharper.Compiler.Metadata
+module P = IntelliFactory.JavaScript.Packager
+module Q = IntelliFactory.WebSharper.Core.Quotations
+module R = IntelliFactory.WebSharper.Core.Reflection
+module V = IntelliFactory.WebSharper.Compiler.Validator
+
+type Dictionary<'T1,'T2> =
+    System.Collections.Generic.Dictionary<'T1,'T2>
+
+exception InvalidQuotation
+
+let Literal x =
+    match x with
+    | Value.Bool true -> C.True
+    | Value.Bool false -> C.False
+    | Value.Double x -> C.Double x
+    | Value.Int x -> C.Integer (int64 x)
+    | Value.String x -> C.String x
+
+let ( % ) format arg =
+    System.String.Format(format, [| arg |])
+
+let undef = !~ C.Undefined
+
+let glob addr =
+    let rec loop acc addr =
+        match addr with
+        | P.Global name -> name :: acc
+        | P.Local (x, y) -> loop (y :: acc) x
+    C.Global (loop [] addr)
+
+let globParent addr =
+    match addr with
+    | P.Global _ -> C.Global []
+    | P.Local (a, _) -> glob a
+
+let str x = !~ (C.String x)
+
+let i (x: int) = !~ (C.Integer (int64 x))
+
+let call obj name args =
+    C.Call (obj, str name, args)
+
+let callAt addr args =
+    let (obj, name) =
+        match addr with
+        | P.Global name -> (C.Global [], name)
+        | P.Local (addr, name) -> (glob addr, name)
+    call obj name args
+
+let eliminateDispose q =
+    match q with
+    | Q.TryFinally
+      (
+        body,
+        Q.IfThenElse (
+            Q.TypeTest (iDisposable, _),
+            Q.Call (dispose, _),
+            _
+        )
+      ) when iDisposable.FullName = "System.IDisposable"
+          && dispose.Entity.DeclaringType.FullName = "System.IDisposable"
+          && dispose.Entity.Name = "Dispose" ->
+        body
+    | _ ->
+        q
+
+let fieldName (meta: Metadata.T) (n: string) (t: R.TypeDefinition) =
+    match meta.DataType t with
+    | Some (M.Record (_, fs)) | Some (M.Object fs) | Some (M.Class (_, _, fs)) ->
+        let ok (x, y, _) = if x = n then Some y else None
+        match List.tryPick ok fs with
+        | Some n -> str n
+        | None -> str n
+    | _ ->
+        str n
+
+let (|Reraise|_|) (q: Q.Expression) =
+    match q with
+    | Q.Call (m, [])
+    | Q.CallModule (m, []) ->
+        if m.Entity.Name = "Reraise" || m.Entity.Name = "Rethrow"
+           && m.Entity.DeclaringType.FullName = "Microsoft.FSharp.Core.Operators"
+        then Some ()
+        else None
+    | _ ->
+        None
+
+let ofArray =
+    match <@ List.ofArray [| 0 |] @> with
+    | Quotations.Patterns.Call (_, m, _) -> R.Method.Parse m
+    | _ -> failwith "Unreachable."
+
+let (|ListLiteral|_|) q =
+    let fN = typedefof<list<_>>.FullName
+    let rec loop acc q =
+        match q with
+        | Q.NewUnionCase (t, args) ->
+            if t.Entity.DeclaringType.FullName = fN then
+                match args with
+                | [] -> Some (List.rev acc)
+                | [x; xs] -> loop (x :: acc) xs
+                | _ -> None
+            else None
+        | _ -> None
+    match loop [] q with
+    | None | Some [] -> None
+    | Some xs ->
+        match q with
+        | Q.NewUnionCase (t, _) ->
+            let eT = t.Generics.[0]
+            Q.CallModule (
+                {Entity=ofArray; Generics=[eT]},
+                [Q.NewArray (eT, xs)]
+            )
+            |> Some
+        | _ -> None
+
+#nowarn "25"
+
+let Translate (logger: Logger) (iP: Inlining.Pool) (mP: Reflector.Pool) remotingProvider
+    (meta: Metadata.T) (here: Location) (expr: Q.Expression) =
+
+    let log priority message =
+        logger.Log {
+            Priority = priority
+            Location = here
+            Text = message
+        }
+
+    let warn msg = log Warning msg; undef
+    let error msg = log Error msg; undef
+    let err msg x = error (System.String.Format("{0}: {1}.", msg, x))
+
+    let (!^) =
+        let d = Dictionary()
+        fun (x: Q.Id) ->
+            match d.TryGetValue x with
+            | true, y -> y
+            | _ ->
+                let y = C.Id (x.Name, x.Mutable)
+                d.[x] <- y
+                y
+
+    let rec tCall exn q methodKind args =
+        let (!) = tExpr exn
+        let (!!) = List.map (!)
+        let invalidQuot() =
+            printfn "Invalid quotation, method kind: %A" methodKind
+            raise InvalidQuotation
+        match methodKind with
+        | M.BasicInstanceMethod x ->
+            match args with
+            | t :: xs -> call !t x !!xs
+            | [] -> invalidQuot()
+        | M.BasicStaticMethod fn ->
+            callAt fn !!args
+        | M.InlineMethod f ->
+            match iP.Parse f with
+            | Inlining.Transformer f -> f (!) !!args
+            | _ -> error "Unexpected inline expansion error."
+        | M.MacroMethod t ->
+            (mP.Load t).Expand (!) q
+        | M.RemoteMethod (scope, kind, handle) ->
+            let name =
+                match kind with
+                | V.RemoteAsync -> "Async"
+                | V.RemoteSend -> "Send"
+                | V.RemoteSync -> "Sync"
+            let str x = !~ (C.String x)
+            let args =
+                match scope, args with
+                | Instance, _ :: args | _, args -> C.NewArray !!args
+            let provider = C.Global remotingProvider
+            C.Call (provider, str name, [str (handle.Pack()); args])
+    and tExpr exn quotation =
+        let (!) = tExpr exn
+        let (!!) = List.map (!)
+        let invalidQuot() =
+            printfn "Invalid quotation: %A" quotation
+            raise InvalidQuotation
+        match quotation with
+        | Q.SourcePos (x, pos) ->
+            !x |> C.WithPos pos
+        | Q.AddressOf x ->
+            error "Explicit address capture is not supported."
+        | Q.AddressSet _ ->
+            error "Explicit address assignment is not supported."
+        | Q.Application (f, x) ->
+            C.Application (!f, [!x])
+        | Reraise ->
+            match exn with
+            | Some id -> C.Throw (C.Var id)
+            | None -> invalidQuot()
+        | Q.Call (m, args)
+        | Q.CallModule (m, args) as q ->
+            match meta.Method m.Entity with
+            | Some k -> tCall exn q k args
+            | None -> err "Failed to translate a method call" m.Entity
+        | Q.Coerce (_, x) ->
+            !x
+        | Q.DefaultValue _ ->
+            undef
+        | Q.FieldGetInstance (e, f) ->
+            (!e).[fieldName meta f.Entity.Name f.Entity.DeclaringType]
+        | Q.FieldGetRecord (e, f) ->
+            (!e).[fieldName meta f.Entity.Name f.Entity.DeclaringType] // TODO: handle OptionalField
+        | Q.FieldGetStatic f
+        | Q.FieldSetStatic (f, _) ->
+            err "Static fields are not supported" f.Entity.Name
+        | Q.FieldGetUnion (e, uc, k) ->
+            (!e).[str ("$" + string k)]
+        | Q.FieldSetInstance (t, f, v) ->
+            C.FieldSet (!t, fieldName meta f.Entity.Name f.Entity.DeclaringType, !v)
+        | Q.FieldSetRecord (t, f, v) ->
+            C.FieldSet (!t, fieldName meta f.Entity.Name f.Entity.DeclaringType, !v) // TODO: handle OptionalField
+        | Q.ForIntegerRangeLoop (v, min, max, body) ->
+            C.ForIntegerRangeLoop (!^v, !min, !max, !body)
+        | Q.Hole _ ->
+            error "Quotations holes are not supported."
+        | Q.IfThenElse (c, t, e) ->
+            C.IfThenElse (!c, !t, !e)
+        | Q.Lambda (v, b) ->
+            C.Lambda (None, [!^v], !b)
+        | Q.Let (var, value, body) ->
+            C.Let (!^var, !value, !body)
+        | Q.LetRecursive (vs, b) ->
+            let f (var: Q.Id, value) = !^var, !value
+            C.LetRecursive (List.map f vs, !b)
+        | Q.NewArray (_, x) ->
+            C.NewArray (List.map (!) x)
+        | Q.NewDelegate (_, x) ->
+            let rec loop acc = function
+                | Q.Lambda (var, body) -> loop (var :: acc) body
+                | body -> (List.rev acc, body)
+            match loop [] x with
+            | (this :: vars, body) ->
+                C.Lambda (Some !^this, List.map (!^) vars, !body)
+            | ([], Q.Application (f, Q.Value Q.Unit)) -> !f
+            | _ -> invalidQuot()
+        | Q.NewObject (c, args) ->
+            match meta.Constructor c.Entity with
+            | Some (M.BasicConstructor fn) ->
+                callAt fn !!args
+            | Some (M.InlineConstructor f) ->
+                let i = iP.Parse f
+                match i with
+                | Inlining.Transformer f -> f (!) !!args
+                | _ -> error "Internal inline substitution error."
+            | Some (M.MacroConstructor t) ->
+                (mP.Load t).Expand (!) quotation
+            | Some (M.StubConstructor fn) ->
+                C.New (glob fn, !!args)
+            | None ->
+                match meta.DataType c.Entity.DeclaringType with
+                | Some (M.Exception fn) ->
+                    let init =
+                        !!args
+                        |> List.mapi (fun i a ->
+                            ("$" + string i, a))
+                        |> C.NewObject
+                    call C.Runtime "New" [glob fn; init]
+                | _ ->
+                    err "Failed to translate object creation"
+                        c.Entity.DeclaringType.FullName
+        | Q.NewRecord (t, args) ->
+            match meta.DataType t.DeclaringType with
+            | Some (M.Class (fn, _, _)) ->
+                C.New (glob fn, !!args)
+            | Some (M.Record (fn, fields)) ->
+                if List.length fields = args.Length then
+                    let init =
+                        fields
+                        |> List.map2 (fun v (_, f, o) -> 
+                            f, if o then C.FieldGet (v, str "$0") else v
+                        ) !!args
+                    let obj = C.NewObject init
+                    call C.Runtime "New" [glob fn; obj]
+                else
+                    invalidQuot()
+            | Some (M.Object fields) ->
+                if List.length fields = args.Length then
+                    let init =
+                        fields
+                        |> List.map2 (fun v (_, f, o) -> 
+                            f, if o then C.FieldGet (v, str "$0") else v
+                        ) !!args
+                    C.NewObject init
+                else
+                    invalidQuot()
+            | _ ->
+                err "Failed to translate record creation" t.FullName
+        | Q.NewTuple x ->
+            C.NewArray (List.map (!) x)
+        | Q.NewUnionCase (uc, args) ->
+            match quotation with
+            | ListLiteral x -> !x
+            | _ ->
+                let mkUnion (tag: int) =
+                    ("$", i tag)
+                    :: List.mapi (fun i x -> ("${0}" % i, !x)) args
+                    |> C.NewObject
+                match meta.UnionCase uc.Entity with
+                | Some (M.BasicUnionCase k) ->
+                    mkUnion k
+                | Some (M.CompiledUnionCase (fn, k)) ->
+                    call C.Runtime "New" [glob fn; mkUnion k]
+                | Some (M.ConstantUnionCase x) ->
+                    !~ (Literal x)
+                | None ->
+                    err "Failed to translate union creation" uc.Entity.Name
+        | Q.PropertyGet (p, xs) as q ->
+            match meta.Property p.Entity with
+            | Some (M.BasicProperty (getter, setter)) ->
+                match getter with
+                | Some g -> tCall exn q g xs
+                | None -> invalidQuot()
+            | Some (M.InstanceOptProperty x) ->
+                match xs with
+                | t :: _ -> call C.Runtime "GetOptional" [C.FieldGet (!t, str x)]
+                | _ -> invalidQuot()
+            | Some (M.StaticOptProperty fn) ->
+                call C.Runtime "GetOptional" [(globParent fn).[str fn.LocalName]]    
+            | Some (M.InterfaceProperty x) ->
+                match xs with
+                | t :: xs -> C.Call (!t, str ("get_" + x), !!xs)
+                | _ -> invalidQuot()
+            | Some (M.InstanceStubProperty x) ->
+                match xs with
+                | t :: _ -> C.FieldGet (!t, str x)
+                | _ -> invalidQuot()
+            | Some (M.StaticStubProperty fn) ->
+                (globParent fn).[str fn.LocalName]
+            | Some (M.FieldProperty k) ->
+                match xs with
+                | [this] -> (!this).[str ("$" + string k)]
+                | _ -> err "Failed to translate property access" p.Entity.Name
+            | None ->
+                err "Failed to translate property access" p.Entity.Name
+        | Q.PropertySet (p, xs) as q ->
+            match meta.Property p.Entity with
+            | Some (M.BasicProperty (getter, setter)) ->
+                match setter with
+                | Some f -> tCall exn q f xs
+                | None ->
+                    match getter, xs with
+                    | Some (M.BasicStaticMethod fn), [v] ->
+                        let id = C.Id()
+                        C.Let (id, !v,
+                            C.FieldSet (globParent fn, str fn.LocalName,
+                                C.Lambda (None, [], C.Var id)))
+                    | Some (M.InlineMethod _), _ ->
+                        err "Cannot assign to an inline property" p.Entity.Name
+                    | _ ->
+                        err "Failed to translate assignment" p.Entity.Name
+            | Some (M.InstanceOptProperty x) ->
+                match xs with
+                | t :: v :: _ -> call C.Runtime "SetOptional" [!t; str x; !v]
+                | _ -> invalidQuot()
+            | Some (M.StaticOptProperty fn) ->
+                match xs with
+                | [v] -> call C.Runtime "SetOptional" [globParent fn; str fn.LocalName; !v]
+                | _ -> err "Cannot set an indexed optional property" fn.LocalName
+            | Some (M.InstanceStubProperty x) ->
+                match xs with
+                | t :: v :: _ -> C.FieldSet (!t, str x, !v)
+                | _ -> invalidQuot()
+            | Some (M.InterfaceProperty x) ->
+                match xs with
+                | t :: xs -> C.Call (!t, str ("set" + x), !!xs)
+                | _ -> invalidQuot()
+            | Some (M.StaticStubProperty fn) ->
+                match xs with
+                | [v] -> C.FieldSet (globParent fn, str fn.LocalName, !v)
+                | _ -> err "Cannot set an indexed stub property" fn.LocalName
+            | None | Some (M.FieldProperty _) ->
+                err "Failed to translate property assignment" p.Entity.Name
+        | Q.Quote _ ->
+            error "Quotations are not supported."
+        | Q.Sequential (x, y) ->
+            C.Sequential (!x, !y)
+        | Q.TryFinally (x, y) as q ->
+            match eliminateDispose q with
+            | Q.TryFinally (x, y) -> C.TryFinally (!x, !y)
+            | q -> !q
+        | Q.TryWith (x, _, _, v, y) ->
+            let v = !^v
+            C.TryWith (!x, v, tExpr (Some v) y)
+        | Q.TupleGet (i, e) ->
+            C.FieldGet (!e, !~ (C.Integer (int64 i)))
+        | Q.TypeTest (t, e) ->
+            let typeof x = (!e).TypeOf &== str x
+            match t with
+            | R.Type.Concrete (t, []) ->
+                match t.FullName with
+                | "Microsoft.FSharp.Core.Unit"
+                | "System.Void" ->
+                    typeof "undefined"
+                | "System.Boolean" ->
+                    typeof "boolean"
+                | "System.Byte"
+                | "System.SByte"
+                | "System.Char"
+                | "System.Single"
+                | "System.Double"
+                | "System.Int16"
+                | "System.Int32"
+                | "System.Int64"
+                | "System.UInt16"
+                | "System.UInt32"
+                | "System.UInt64" ->
+                    typeof "number"
+                | "System.String" ->
+                    typeof "string"
+                | "System.IDisposable" ->
+                    (!e).[!~(C.String "Dispose")] &!= !~C.Undefined
+                | _ ->
+                    match meta.DataType t with
+                    | None | Some (M.Object _) | Some (M.Interface _) ->
+                        err "Failed to compile a type test: " t.FullName
+                    | Some (M.Class (fn, _, _))
+                    | Some (M.Record (fn, _))
+                    | Some (M.Exception fn) ->
+                        (!e).InstanceOf(glob fn)
+            | _ ->
+                error "Type tests do not support generic and array types."
+        | Q.UnionCaseTest (uc, e) ->
+            match meta.UnionCase uc.Entity with
+            | Some (M.BasicUnionCase k) | Some (M.CompiledUnionCase (_, k)) ->
+                C.FieldGet (!e, str "$") &== i k
+            | Some (M.ConstantUnionCase x) ->
+                !e &=== !~ (Literal x)
+            | None ->
+                err "Failed to compile union case test" uc.Entity.Name
+        | Q.Value lit ->
+            let i x = !~ (C.Integer x)
+            match lit with
+            | Q.Unit -> !~ C.Null
+            | Q.Bool x -> if x then !~C.True else !~C.False
+            | Q.String x -> str x
+            | Q.Int x -> i (int64 x)
+            | Q.Double x ->
+                if System.Double.IsNaN x then
+                    C.Global ["NaN"]
+                elif System.Double.IsPositiveInfinity x then
+                    C.Global ["Infinity"]
+                elif System.Double.IsNegativeInfinity x then
+                    - (C.Global ["Infinity"])
+                else
+                    !~ (C.Double x)
+            | Q.Single x ->
+                if System.Single.IsNaN x then
+                    C.Global ["NaN"]
+                elif System.Single.IsPositiveInfinity x then
+                    C.Global ["Infinity"]
+                elif System.Single.IsNegativeInfinity x then
+                    - (C.Global ["Infinity"])
+                else
+                    !~ (C.Double (double x))
+            | Q.Char x -> !~ (C.Integer (int64 x))
+            | Q.SByte x -> i (int64 x)
+            | Q.Byte x -> i (int64 x)
+            | Q.Int16 x -> i (int64 x)
+            | Q.UInt16 x -> i (int64 x)
+            | Q.UInt32 x -> i (int64 x)
+            | Q.Int64 x -> i (int64 x)
+            | Q.UInt64 x -> i (int64 x)
+        | Q.Var x -> C.Var !^x
+        | Q.VarSet (x, y) -> C.VarSet (!^x, !y)
+        | Q.WhileLoop (x, y) ->
+            C.WhileLoop (!x, !y)
+
+    tExpr None expr