--- conflicted
+++ resolved
@@ -63,11 +63,7 @@
         match typ with
         | ConcreteType ct ->
             match meta.Classes.TryGetValue ct.Entity with
-<<<<<<< HEAD
-            | true, fcls ->
-=======
             | true, (_, _, Some fcls) ->
->>>>>>> 65d78ecc
                 a.JSAddress |> Option.iter (registerInstanceAddresses fcls)
             | _ -> ()
         | _ -> ()
@@ -111,11 +107,7 @@
         This : option<Id>
         Purity : Purity
         MutableExternals : HashSet<Hashed<list<string>>>
-<<<<<<< HEAD
-        FromLibrary : option<string>
-=======
         FromModule : option<Module>
->>>>>>> 65d78ecc
     }
 
     static member New(thisArg, isDirect, isPure, args, ext, lib) =
@@ -143,11 +135,7 @@
             This = None
             Purity = if isPure then Pure else NonPure
             MutableExternals = ext
-<<<<<<< HEAD
-            FromLibrary = lib 
-=======
             FromModule = lib
->>>>>>> 65d78ecc
         }
 
     static member Empty =
@@ -158,11 +146,7 @@
             This = None
             Purity = NonPure
             MutableExternals = HashSet()
-<<<<<<< HEAD
-            FromLibrary = None
-=======
             FromModule = None
->>>>>>> 65d78ecc
         }
 
     member this.WithNewScope (vars) =
@@ -397,11 +381,7 @@
         | S.String x -> String x
         | S.True -> Bool true
         |> Value
-<<<<<<< HEAD
-    | S.Lambda (a, b, c) ->
-=======
     | S.Lambda (a, b, c, _) ->
->>>>>>> 65d78ecc
         let vars = b |> List.map trI
         let innerEnv = env.WithNewScope(Seq.zip b (vars |> Seq.map Var))
         let body = S.Block c
@@ -453,15 +433,9 @@
             if StandardLibNames.Set.Contains n then
                 Global [ n ]
             else
-<<<<<<< HEAD
-                match env.FromLibrary with
-                | Some l ->
-                    GlobalAccess { Module = JavaScriptFile l; Address = Hashed [ n ] }
-=======
                 match env.FromModule with
                 | Some l ->
                     GlobalAccess { Module = l; Address = Hashed [ n ] }
->>>>>>> 65d78ecc
                 | _ ->
                     Global [ n ]
     | e ->     
@@ -558,11 +532,7 @@
         
         VarSetStatement(rv, expr)
 
-<<<<<<< HEAD
-    override this.TransformFuncDeclaration(a, b, c) = FuncDeclaration(a, b, c) 
-=======
     override this.TransformFuncDeclaration(a, b, c, d) = FuncDeclaration(a, b, c, d)
->>>>>>> 65d78ecc
     
     member this.Run(st) =
         let res = this.TransformStatement(st)
@@ -595,11 +565,7 @@
             p
             |> S.Block
             |> transformStatement (Environment.New(thisArg, true, false, args, ext, None))
-<<<<<<< HEAD
-    Function(args, body)
-=======
     Function(args, None, body)
->>>>>>> 65d78ecc
 
 let parseGeneratedJavaScript e =
     e |> transformExpression Environment.Empty
