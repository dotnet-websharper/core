--- conflicted
+++ resolved
@@ -195,18 +195,11 @@
         let ai = P.AssemblyId.Create(assemblyName)
         let inline getBytes (x: string) = System.Text.Encoding.UTF8.GetBytes x
         let js, map = pkg |> WebSharper.Compiler.Packager.programToString WebSharper.Core.JavaScript.Readable getCodeWriter
-<<<<<<< HEAD
         addRes EMBEDDED_TS (Some (pu.TypeScriptFileName(ai))) (Some (getBytes js))
         map |> Option.iter (fun m ->
             addRes EMBEDDED_MAP None (Some (getBytes m)))
         TimedStage "Writing .ts"
         // TimedStage (if sourceMap then "Writing .js and .map.js" else "Writing .js")
-=======
-        addRes EMBEDDED_TS (Some (pu.JavaScriptFileName(ai))) (Some (getBytes js))
-        map |> Option.iter (fun m ->
-            addRes EMBEDDED_MAP None (Some (getBytes m)))
-        TimedStage (if sourceMap then "Writing .js and .map.js" else "Writing .js")
->>>>>>> 65d78ecc
         //let minJs, minMap = pkg |> WebSharper.Compiler.Packager.exprToString WebSharper.Core.JavaScript.Compact getCodeWriter
         //addRes EMBEDDED_MINJS (Some (pu.MinifiedJavaScriptFileName(ai))) (Some (getBytes minJs))
         //minMap |> Option.iter (fun m ->
