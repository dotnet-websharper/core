--- conflicted
+++ resolved
@@ -32,13 +32,8 @@
 [<RequireQualifiedAccess>]
 type private Attribute =
     | Macro of TypeDefinition * option<obj>
-<<<<<<< HEAD
-    | Proxy of TypeDefinition * TypeDefinition[] 
+    | Proxy of TypeDefinition * TypeDefinition[] * bool
     | Inline of option<string * bool> * dollarVars: string[]
-=======
-    | Proxy of TypeDefinition * TypeDefinition[] * bool
-    | Inline of option<string> * dollarVars: string[]
->>>>>>> ee141d1f
     | Direct of string * dollarVars: string[]
     | Pure
     | Warn of string
@@ -402,17 +397,10 @@
             jse <- true
         if parent.OptionalFields then
             if not (attrArr.Contains(A.OptionalField)) then attrArr.Add A.OptionalField
-<<<<<<< HEAD
-        attrArr |> Seq.distinct |> Seq.toArray, macros.ToArray(), name, proxy, proxyExt, isJavaScript, js = Some false, jsOpts, jse, prot, isStub, List.ofSeq reqs, tstyp
+        attrArr |> Seq.distinct |> Seq.toArray, macros.ToArray(), name, proxy, proxyExt, proxyInt, isJavaScript, js = Some false, jsOpts, jse, prot, isStub, List.ofSeq reqs, tstyp
 
     member this.GetTypeAnnot (parent: TypeAnnotation, attrs: seq<'A>) =
-        let attrArr, macros, name, proxyOf, proxyExt, isJavaScript, isForcedNotJavaScript, _, isJavaScriptExport, prot, isStub, reqs, tstyp = this.GetAttrs (parent, attrs)
-=======
-        attrArr |> Seq.distinct |> Seq.toArray, macros.ToArray(), name, proxy, proxyExt, proxyInt, isJavaScript, js = Some false, jsOpts, jse, prot, isStub, List.ofSeq reqs
-
-    member this.GetTypeAnnot (parent: TypeAnnotation, attrs: seq<'A>) =
-        let attrArr, macros, name, proxyOf, proxyExt, proxyInt, isJavaScript, isForcedNotJavaScript, _, isJavaScriptExport, prot, isStub, reqs = this.GetAttrs (parent, attrs)
->>>>>>> ee141d1f
+        let attrArr, macros, name, proxyOf, proxyExt, proxyInt, isJavaScript, isForcedNotJavaScript, _, isJavaScriptExport, prot, isStub, reqs, tstyp = this.GetAttrs (parent, attrs)
         {
             ProxyOf = proxyOf
             ProxyExtends = proxyExt
@@ -440,11 +428,7 @@
         }
 
     member this.GetMemberAnnot (parent: TypeAnnotation, attrs: seq<'A>) =
-<<<<<<< HEAD
-        let attrArr, macros, name, _, _, isJavaScript, _, jsOptions, isJavaScriptExport, _, isStub, reqs, _ = this.GetAttrs (parent, attrs)
-=======
-        let attrArr, macros, name, _, _, _, isJavaScript, _, jsOptions, isJavaScriptExport, _, isStub, reqs = this.GetAttrs (parent, attrs)
->>>>>>> ee141d1f
+        let attrArr, macros, name, _, _, _, isJavaScript, _, jsOptions, isJavaScriptExport, _, isStub, reqs, _ = this.GetAttrs (parent, attrs)
         let isEp = attrArr |> Array.contains A.SPAEntryPoint
         let isPure = attrArr |> Array.contains A.Pure
         let warning = attrArr |> Array.tryPick (function A.Warn w -> Some w | _ -> None)
