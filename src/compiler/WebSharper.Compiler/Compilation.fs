--- conflicted
+++ resolved
@@ -37,77 +37,27 @@
 
     let seq0Ty =
         TypeDefinition {
-<<<<<<< HEAD
             Assembly = "netstandard"
-=======
-            Assembly = "mscorlib"
->>>>>>> 65d78ecc
             FullName = "System.Collections.IEnumerable"
         } 
 
     let seqTy =
         TypeDefinition {
-<<<<<<< HEAD
             Assembly = "netstandard"
-=======
-            Assembly = "mscorlib"
->>>>>>> 65d78ecc
             FullName = "System.Collections.Generic.IEnumerable`1"
         } 
 
     let enum0Ty =
         TypeDefinition {
-<<<<<<< HEAD
             Assembly = "netstandard"
-=======
-            Assembly = "mscorlib"
->>>>>>> 65d78ecc
             FullName = "System.Collections.IEnumerator"
         } 
 
     let enumTy =
         TypeDefinition {
-<<<<<<< HEAD
             Assembly = "netstandard"
             FullName = "System.Collections.Generic.IEnumerator`1"
         }
-
-    let getEnumerator0 =
-        Method {
-            MethodName = "GetEnumerator"
-            Parameters = []
-            ReturnType = ConcreteType (NonGeneric enum0Ty)
-            Generics = 0
-        } 
-            
-    let wsGetEnumerator0 =
-        Method {
-            MethodName = "Get0"
-            Parameters = [ ConcreteType (NonGeneric seq0Ty) ]
-            ReturnType = ConcreteType (NonGeneric enum0Ty)
-            Generics = 0
-        } 
-    
-    let getEnumerator =
-        Method {
-            MethodName = "GetEnumerator"
-            Parameters = []
-            ReturnType = ConcreteType (Generic enumTy [TypeParameter 0])
-            Generics = 0
-        } 
-
-    let wsGetEnumerator =
-        Method {
-            MethodName = "Get"
-            Parameters = [ ConcreteType (Generic seqTy [TypeParameter 0]) ]
-            ReturnType = ConcreteType (Generic enumTy [TypeParameter 0])
-            Generics = 1
-        } 
-=======
-            Assembly = "mscorlib"
-            FullName = "System.Collections.Generic.IEnumerator`1"
-        }
->>>>>>> 65d78ecc
     
 type Compilation(meta: Info, ?hasGraph) =    
     let notResolvedInterfaces = Dictionary<TypeDefinition, NotResolvedInterface>()
@@ -222,20 +172,6 @@
                     Assembly = this.AssemblyName 
                 }
             classes.Add (td,
-<<<<<<< HEAD
-                {
-                    Address = None
-                    BaseClass = None
-                    Constructors = Dictionary() 
-                    Fields = Dictionary() 
-                    StaticConstructor = None 
-                    Methods = Dictionary()
-                    Implementations = Dictionary()
-                    HasWSPrototype = false
-                    IsStub = false
-                    Macros = []
-                }
-=======
                 (
                     { Module = CurrentModule; Address = Hashed [ name ] },
                     CustomTypeInfo.NotCustomType,
@@ -254,7 +190,6 @@
                         Type = None
                     }
                 )
->>>>>>> 65d78ecc
             ) 
             generatedClass <- Some td
             td
@@ -295,19 +230,11 @@
 
         member this.ParseJSInline(inl: string, args: Expression list): Expression = 
             let vars = args |> List.map (fun _ -> Id.New(mut = false))
-<<<<<<< HEAD
-            let parsed = Recognize.createInline mutableExternals None vars false (Some "") inl
-            Substitution(args).TransformExpression(parsed)
-        
-        member this.NewGenerated addr =
-            let resolved = resolver.Value.StaticAddress (List.rev addr)
-=======
             let parsed = Recognize.createInline mutableExternals None vars false (Some (JavaScriptFile "")) inl
             Substitution(args).TransformExpression(parsed)
         
         member this.NewGenerated(addr, ?generics, ?args, ?returns) =
             let resolved = resolver.StaticAddress (List.rev addr)
->>>>>>> 65d78ecc
             let td = this.GetGeneratedClass()
             let meth = 
                 Method {
@@ -322,12 +249,7 @@
         member this.AddGeneratedCode(meth: Method, body: Expression) =
             let addr = this.LocalAddress generatedMethodAddresses.[meth]
             let td = this.GetGeneratedClass()
-<<<<<<< HEAD
-            let addr = this.LocalAddress generatedMethodAddresses.[meth]
-            compilingMethods.Add((td, meth),(NotCompiled (Static addr, true, Optimizations.None), body))
-=======
             compilingMethods.Add((td, meth),(NotCompiled (Static addr, true, Optimizations.None), [], body))
->>>>>>> 65d78ecc
 
         member this.AddGeneratedInline(meth: Method, body: Expression) =
             let td = this.GetGeneratedClass()
@@ -632,24 +554,8 @@
         match interfaces.TryFind typ with
         | Some intf -> 
             match intf.Methods.TryFind meth with
-<<<<<<< HEAD
-            | Some m ->
-                if typ.Value.Assembly = "netstandard" then
-                    match typ.Value.FullName with
-                    | "System.Collections.IEnumerable" ->
-                        let body = Call(None, NonGeneric wsEnumeratorModule, NonGeneric wsGetEnumerator0, [Hole 0]) 
-                        Compiled (NotCompiledInline, Optimizations.None, body)
-                    | "System.Collections.Generic.IEnumerable`1" ->
-                        let body = Call(None, NonGeneric wsEnumeratorModule, NonGeneric wsGetEnumerator, [Hole 0]) 
-                        Compiled (NotCompiledInline, Optimizations.None, body)
-                    | _ -> 
-                        Compiled (Instance m, Optimizations.None, Undefined)
-                else
-                    Compiled (Instance m, Optimizations.None, Undefined)              
-=======
             | Some (m, c) ->
                 Compiled (Instance m, Optimizations.None, intf.Generics @ c, Undefined)              
->>>>>>> 65d78ecc
             | _ ->
                 let mName = meth.Value.MethodName
                 let candidates = 
@@ -794,14 +700,6 @@
         | Choice2Of2 i -> CustomTypeMember i
         
     member this.TryLookupStaticConstructorAddress(typ) =
-<<<<<<< HEAD
-        let typ = this.FindProxied typ
-        let cls = classes.[typ]
-        match cls.StaticConstructor with
-        | Some(_, GlobalAccess a) when a.Address.Value = [ "ignore" ] -> None
-        | Some (cctor, _) -> Some cctor
-        | None -> None
-=======
         match classes.TryFind(this.FindProxied typ) with
         | Some (_, _, Some cls) ->
             match cls.StaticConstructor with
@@ -809,7 +707,6 @@
             | Some (cctor, _) -> Some cctor
             | None -> None
         | _ -> None
->>>>>>> 65d78ecc
 
     member this.TryGetRecordConstructor(typ) =
         let typ = this.FindProxied typ
@@ -956,13 +853,6 @@
             let (KeyValue(typ, nr)) = Seq.head notResolvedInterfaces  
             resolveInterface typ nr
 
-<<<<<<< HEAD
-        let r = Resolve.Resolver()
-        resolver <- Some r
-
-        let someEmptyAddress = Some (Address.Empty())
-=======
->>>>>>> 65d78ecc
         let unresolvedCctor = Some (Address.Empty(), Undefined)
 
         let resNode (t, p) =
@@ -1017,18 +907,8 @@
                 match classes.TryFind typ with
                 | Some (_, _, Some c) -> MergedDictionary c.Methods :> IDictionary<_,_>
                 | _ -> Dictionary() :> _
-<<<<<<< HEAD
-            let initAddress =
-                if hasWSPrototype || cls.ForceAddress || (isStub && Option.isSome cls.StrongName) then 
-                    someEmptyAddress 
-                else None
-            classes.Add (typ,
-                {
-                    Address = initAddress
-=======
             let resCls =
                 {
->>>>>>> 65d78ecc
                     BaseClass = if hasWSPrototype then baseCls else None
                     Implements = implements
                     Generics = cls.Generics
@@ -1146,10 +1026,7 @@
             match nr.Kind with
             | N.Constructor
             | N.Static -> Static a
-<<<<<<< HEAD
-=======
             | N.AsStatic -> AsStatic a
->>>>>>> 65d78ecc
             | _ -> failwith "Invalid static member kind"
             |> withMacros nr        
 
@@ -1190,19 +1067,10 @@
             | _ -> NotCompiled (comp, notVirtual nr.Kind, opts nr.Pure nr)
             
 
-<<<<<<< HEAD
-        let setClassAddress typ clAddr =
-            let res = classes.[typ]
-            if Option.isSome res.Address then
-                classes.[typ] <- { res with Address = Some (this.LocalAddress clAddr) }
-            else
-                extraClassAddresses.[typ] <- clAddr.Value
-=======
         let setClassAddress typ (clAddr: PlainAddress) =
             match classes.TryFind typ with
             | Some (addr, ct, cls) -> classes.[typ] <- (this.LocalAddress clAddr, ct, cls)
             | None -> ()
->>>>>>> 65d78ecc
 
         let setInterfaceAddress typ clAddr =
             let res = interfaces.[typ]
@@ -1238,8 +1106,6 @@
 
             let constructors = ResizeArray()
             let mutable hasInlinedCtor = false
-
-            let constructors = ResizeArray()
 
             for m in cls.Members do
                 
@@ -1370,11 +1236,7 @@
                         () // TODO check redirection
                     | _ -> 
                         Dict.addToMulti remainingInstanceMembers typ m    
-<<<<<<< HEAD
-                        
-=======
             
->>>>>>> 65d78ecc
             let addConstructor (cDef, nr) comp =
                 if nr.Compiled && Option.isNone cc.StaticConstructor then
                     let isPure =
@@ -1384,13 +1246,9 @@
                     compilingConstructors.Add((typ, cDef), (toCompilingMember nr comp, addCctorCall typ cc nr.Body))
             
             match constructors.Count with
-<<<<<<< HEAD
-            | 0 -> ()
-=======
             | 0 ->
                 if hasInlinedCtor && Option.isNone cls.Type && cls.Kind <> NotResolvedClassKind.Stub && not (TypeTranslator.CustomTranslations.ContainsKey typ) then
                     this.AddWarning(Some cls.SourcePos, SourceWarning ("Class " + typ.Value.FullName + " only has inlined constructors, consider adding a Type attribute" ))
->>>>>>> 65d78ecc
             | 1 -> addConstructor constructors.[0] New
             | _ -> 
                 for i, ctor in Seq.indexed constructors do
@@ -1410,15 +1268,6 @@
                     ["$$ERROR$$"]
                 | a -> List.ofArray a
                 |> List.rev
-<<<<<<< HEAD
-            if not (r.ExactClassAddress(addr, classes.[typ].HasWSPrototype)) then
-                this.AddError(None, NameConflict ("Class name conflict", sn))
-            setClassAddress typ (Hashed addr)
-
-        let nameStaticMember typ a m = 
-            let la = this.LocalAddress a
-            let res = classes.[typ]
-=======
             if isClass then
                 let cc = assumeClass typ
                 if not (resolver.ExactClassAddress(addr, cc.HasWSPrototype)) then
@@ -1431,25 +1280,16 @@
         let nameStaticMember typ a m = 
             let la = this.LocalAddress a
             let res = assumeClass typ
->>>>>>> 65d78ecc
             match m with
             | M.Constructor (cDef, nr) ->
                 let comp = compiledStaticMember la nr
                 let body =
                     match nr.Body with
-<<<<<<< HEAD
-                    | Function(cargs, cbody) ->
-                        let o = Id.New "o"
-                        let b = 
-                            Let(o, Object[], Sequential [ StatementExpr (ReplaceThisWithVar(o).TransformStatement(cbody), None); Var o ])
-                        Function(cargs, Return b)
-=======
                     | Function(cargs, typ, cbody) ->
                         let o = Id.New "o"
                         let b = 
                             Let(o, Object[], Sequential [ StatementExpr (ReplaceThisWithVar(o).TransformStatement(cbody), None); Var o ])
                         Function(cargs, typ, Return b)
->>>>>>> 65d78ecc
                     | _ -> 
                         failwith "Expecting a function as compiled form of constructor"
                 compilingConstructors.Add((typ, cDef), (toCompilingMember nr comp, addCctorCall typ res body))
@@ -1465,12 +1305,7 @@
                     compilingMethods.Add((typ, mDef), (toCompilingMember nr comp, nr.Generics, addCctorCall typ res nr.Body))
             | M.StaticConstructor expr ->                
                 // TODO: do not rely on address on compiled state
-<<<<<<< HEAD
-                let cls = classes.[typ]
-                classes.[typ] <- { cls with StaticConstructor = Some (la, Undefined) }
-=======
                 updateClass typ (fun cls -> { cls with StaticConstructor = Some (la, Undefined) })
->>>>>>> 65d78ecc
                 compilingStaticConstructors.Add(typ, (la, expr))
         
         let nameInstanceMember typ name m =
@@ -1506,20 +1341,8 @@
             | _ -> failwith "Invalid instance member kind"   
 
         let getClassAddress typ =
-<<<<<<< HEAD
-            match classes.[typ].Address with
-            | Some a -> a.Address.Value
-            | _ -> 
-            match extraClassAddresses.TryFind typ with
-            | Some a -> a
-            | _ ->
-                let a = r.ClassAddress(typ.Value.FullName.Split('.') |> List.ofArray |> List.rev, false).Value    
-                extraClassAddresses.Add(typ, a)
-                a
-=======
             let (addr, _, _) = classes.[typ]
             addr.Address.Value
->>>>>>> 65d78ecc
                                      
         for typ, m, sn in fullyNamedStaticMembers do
             let addr =
