--- conflicted
+++ resolved
@@ -1139,11 +1139,8 @@
         for ctor in x.Constructors do
             addConstructor tD x ctor
         setObsoleteAttribute x tD.CustomAttributes
-<<<<<<< HEAD
+        setWarnAttribute x tD.CustomAttributes
         setTSAttribute x tD.CustomAttributes
-=======
-        setWarnAttribute x tD.CustomAttributes
->>>>>>> 827e9f0c
         c.AddTypeMembers(x, tD)
 
     member c.Interface(x: Code.Interface) =
