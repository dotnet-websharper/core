// $begin{copyright}
//
// This file is part of WebSharper
//
// Copyright (c) 2008-2018 IntelliFactory
//
// Licensed under the Apache License, Version 2.0 (the "License"); you
// may not use this file except in compliance with the License.  You may
// obtain a copy of the License at
//
//     http://www.apache.org/licenses/LICENSE-2.0
//
// Unless required by applicable law or agreed to in writing, software
// distributed under the License is distributed on an "AS IS" BASIS,
// WITHOUT WARRANTIES OR CONDITIONS OF ANY KIND, either express or
// implied.  See the License for the specific language governing
// permissions and limitations under the License.
//
// $end{copyright}

module WebSharper.Compiler.FSharp.ErrorPrinting

open FSharp.Compiler.Diagnostics
open WebSharper.Core
open WebSharper.Compiler
open WebSharper.Compiler.ErrorPrinting

type WarnSettings =
    {
        NoWarn : int Set
        WarnLevel : int
        WarnAsError : int Set
        AllWarnAsError : bool
        DontWarnAsError : int Set
    }    

    static member Default =
        {
            // see https://github.com/fsharp/FSharp.Compiler.Service/blob/533e728f08f4f9f8527b58877d377f9d6eed09ce/src/fsharp/CompileOps.fs#L403
            NoWarn = Set [ 1182; 3218; 3180; 3186 ] 
            WarnLevel = 3 
            WarnAsError = Set []
            AllWarnAsError = false
            DontWarnAsError = Set []
        }   
        
    member this.CheckNoWarn(c) =
        this.NoWarn.Contains(c)

    member this.CheckWarnAsError(c) =
        this.WarnAsError.Contains(c)
        || (this.AllWarnAsError && this.DontWarnAsError.Contains(c))

<<<<<<< HEAD
let PrintGlobalError (logger: LoggerBase) err =
    sprintf "WebSharper error FS9001: %s" (NormalizeErrorString err)
    |> logger.Error
=======
let PrintGlobalError err =
    eprintfn "WebSharper error WS9001: %s" (NormalizeErrorString err)
>>>>>>> 3ab37958

let PrintGlobalWarning (warnSettings: WarnSettings) (logger: LoggerBase) err =
    if warnSettings.CheckNoWarn(9002) then
        ()
    elif warnSettings.CheckWarnAsError(9002) then
        PrintGlobalError logger err
    else
<<<<<<< HEAD
        sprintf "WebSharper warning FS9002: %s" (NormalizeErrorString err)
        |> logger.Error
=======
        eprintfn "WebSharper warning WS9002: %s" (NormalizeErrorString err)
>>>>>>> 3ab37958

// see https://github.com/fsharp/FSharp.Compiler.Service/blob/533e728f08f4f9f8527b58877d377f9d6eed09ce/src/fsharp/CompileOps.fs#L380
let private Level5Warnings =
    System.Collections.Generic.HashSet [
        21   // RecursiveUseCheckedAtRuntime
        22   // LetRecEvaluatedOutOfOrder
        52   // DefensiveCopyWarning
        45   // FullAbstraction
        1178 // 1178,tcNoComparisonNeeded1,"The struct, record or union type '%s' is not structurally comparable because the type parameter %s does not satisfy the 'comparison' constraint. Consider adding the 'NoComparison' attribute to the type '%s' to clarify that the type is not comparable"
             // 1178,tcNoComparisonNeeded2,"The struct, record or union type '%s' is not structurally comparable because the type '%s' does not satisfy the 'comparison' constraint. Consider adding the 'NoComparison' attribute to the type '%s' to clarify that the type is not comparable"
             // 1178,tcNoEqualityNeeded1,"The struct, record or union type '%s' does not support structural equality because the type parameter %s does not satisfy the 'equality' constraint. Consider adding the 'NoEquality' attribute to the type '%s' to clarify that the type does not support structural equality"
             // 1178,tcNoEqualityNeeded2,"The struct, record or union type '%s' does not support structural equality because the type '%s' does not satisfy the 'equality' constraint. Consider adding the 'NoEquality' attribute to the type '%s' to clarify that the type does not support structural equality"
    ]

let PrintFSharpErrors (settings: WarnSettings) (logger: LoggerBase) (errs: FSharpDiagnostic[]) =
    for err in errs do
        let isError, isPrinted =
            if err.Severity = FSharpDiagnosticSeverity.Error then
                true, true
            else
                let n = err.ErrorNumber
                if settings.WarnAsError.Contains n then
                    true, true
                elif settings.NoWarn.Contains n || (settings.WarnLevel < 5 && Level5Warnings.Contains n) then
                    false, false
                elif settings.AllWarnAsError && not (settings.DontWarnAsError.Contains n) then
                    true, true
                else
                    false, true
                    
        if isPrinted then 
            let pos =
                let fn = err.FileName
                if fn <> "unknown" && fn <> "startup" && fn <> "commandLineArgs" then
                    let file = fn.Replace("/","\\")
                    sprintf "%s(%d,%d,%d,%d): " file err.StartLine (err.StartColumn + 1) err.EndLine (err.EndColumn + 1)
                else ""
            let info =
                sprintf "%s %s FS%04d: " err.Subcategory (if isError then "error" else "warning") err.ErrorNumber
            sprintf "%s%s%s" pos info (NormalizeErrorString err.Message)
            |> logger.Error

// We need to print full rooted path for VS to correctly link the error to the file
open System.IO
let fullpath cwd (nm: string) = 
    let p = if Path.IsPathRooted(nm) then nm else Path.Combine(cwd,nm)
    try Path.GetFullPath(p) with _ -> p

let PrintWebSharperErrors warnOnly (projFile: string) (warnSettings: WarnSettings) (logger: LoggerBase) (comp: Compilation) =
    let projDir = Path.GetDirectoryName projFile
    let printWebSharperError (pos: AST.SourcePos option) isError msg =
        if (not isError || warnOnly) && warnSettings.CheckNoWarn(9002) then
            ()
        else
            let severity =
                if (isError && not warnOnly) || (not isError && warnSettings.CheckWarnAsError(9002)) then 
                    "error WS9001" 
                else 
                    "warning WS9002"
            match pos with
            | Some pos ->
                sprintf "%s(%d,%d,%d,%d): WebSharper %s: %s" 
                    (fullpath projDir pos.FileName) (fst pos.Start) (snd pos.Start) (fst pos.End) (snd pos.End)
                    severity (NormalizeErrorString msg)
                |> logger.Error
            | _ ->
                sprintf "WebSharper %s: %s" severity (NormalizeErrorString msg)
                |> logger.Error
    
    for pos, err in comp.Errors do
        printWebSharperError pos true (string err)
    for pos, err in comp.Warnings do
        printWebSharperError pos false (string err)<|MERGE_RESOLUTION|>--- conflicted
+++ resolved
@@ -51,14 +51,9 @@
         this.WarnAsError.Contains(c)
         || (this.AllWarnAsError && this.DontWarnAsError.Contains(c))
 
-<<<<<<< HEAD
 let PrintGlobalError (logger: LoggerBase) err =
-    sprintf "WebSharper error FS9001: %s" (NormalizeErrorString err)
+    sprintf "WebSharper error WS9001: %s" (NormalizeErrorString err)
     |> logger.Error
-=======
-let PrintGlobalError err =
-    eprintfn "WebSharper error WS9001: %s" (NormalizeErrorString err)
->>>>>>> 3ab37958
 
 let PrintGlobalWarning (warnSettings: WarnSettings) (logger: LoggerBase) err =
     if warnSettings.CheckNoWarn(9002) then
@@ -66,12 +61,8 @@
     elif warnSettings.CheckWarnAsError(9002) then
         PrintGlobalError logger err
     else
-<<<<<<< HEAD
-        sprintf "WebSharper warning FS9002: %s" (NormalizeErrorString err)
+        sprintf "WebSharper warning WS9002: %s" (NormalizeErrorString err)
         |> logger.Error
-=======
-        eprintfn "WebSharper warning WS9002: %s" (NormalizeErrorString err)
->>>>>>> 3ab37958
 
 // see https://github.com/fsharp/FSharp.Compiler.Service/blob/533e728f08f4f9f8527b58877d377f9d6eed09ce/src/fsharp/CompileOps.fs#L380
 let private Level5Warnings =
