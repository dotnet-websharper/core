--- conflicted
+++ resolved
@@ -40,18 +40,8 @@
     member val WarnSettings = WarnSettings.Default with get, set
 
     member this.Compile (prevMeta : System.Threading.Tasks.Task<option<M.Info>>, argv: string[], config: WsConfig, assemblyName, ?logger: LoggerBase) = 
-<<<<<<< HEAD
-        let (_, TimedStage) = logger.TimedOut()
-        let path = config.ProjectFile
-
-        let logger =
-            match logger with
-            | Some l -> l
-            | _ -> ConsoleLogger() :> LoggerBase
-=======
         let path = config.ProjectFile
         let logger = logger |> Option.defaultWith (fun () -> upcast ConsoleLogger())
->>>>>>> ff0a099c
         
 #if DEBUG
         logger.Out "WebSharper compilation arguments:"
