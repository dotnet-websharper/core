--- conflicted
+++ resolved
@@ -613,11 +613,7 @@
         RecMembers : Dictionary<FSharpMemberOrFunctionOrValue, Id * FSharpExpr>
         mutable RecMemberUsed : option<Id * FSharpExpr>
     }
-<<<<<<< HEAD
-    static member New(vars, isCtor, tparams, comp, sr) = 
-=======
-    static member New(vars, tparams, comp, sr, rm) = 
->>>>>>> d23f0336
+    static member New(vars, isCtor, tparams, comp, sr, rm) = 
 //        let tparams = Array.ofSeq tparams
 //        if tparams |> Array.distinct |> Array.length <> tparams.Length then
 //            failwithf "Repeating type parameter names: %A" tparams
@@ -655,11 +651,15 @@
             match this.FreeVars |> Seq.tryPick isMatch with
             | Some var -> var
             | None ->
-<<<<<<< HEAD
-            let id = namedId (Some this) false v
-            let kind = VarKind.FuncArg
-            this.FreeVars.Add((v, id, kind))
-            id, kind
+                match this.RecMembers.TryGetValue v with
+                | true, ((id, _) as rm) -> 
+                    this.RecMemberUsed <- Some rm
+                    id, VarKind.LocalVar
+                | _ ->
+                    let id = namedId (Some this) false v
+                    let kind = VarKind.FuncArg
+                    this.FreeVars.Add((v, id, kind))
+                    id, kind
 
     member this.ThisVar =
         match this.This with
@@ -682,18 +682,6 @@
         if n = "( builder@ )" then Id.New("b", i.IsMutable, opt = isOpt, ?typ = typ)
         else Id.New(n, i.IsMutable, opt = isOpt, ?typ = typ) 
 
-=======
-                match this.RecMembers.TryGetValue v with
-                | true, ((id, _) as rm) -> 
-                    this.RecMemberUsed <- Some rm
-                    id, VarKind.LocalVar
-                | _ ->
-                    let id = namedId v
-                    let kind = VarKind.FuncArg
-                    this.FreeVars.Add((v, id, kind))
-                    id, kind
-    
->>>>>>> d23f0336
 let rec (|CompGenClosure|_|) (expr: FSharpExpr) =
     match expr with 
     | P.Let((clo1, value, _), P.Lambda (x1, (P.Application(P.Value clo2, _, [P.Value x2]) | CompGenClosure(P.Application(P.Value clo2, _, [P.Value x2]))))) 
@@ -728,10 +716,6 @@
                 | ByRefArg -> 
                     let t = getOrigType expr.Type
                     if t.HasTypeDefinition && isByRefDef t.TypeDefinition then Var v else GetRef (Var v)
-<<<<<<< HEAD
-=======
-                | ThisArg -> This                
->>>>>>> d23f0336
         | P.Lambda _ ->
             let rec loop acc = function
                 | P.Lambda (var, body) -> loop (var :: acc) body
