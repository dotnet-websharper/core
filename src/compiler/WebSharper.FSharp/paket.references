--- conflicted
+++ resolved
@@ -1,16 +1,7 @@
-Mono.Cecil
-exclude Mono.Cecil.Rocks.dll
-group fcs
-<<<<<<< HEAD
-  FSharp.Compiler.Service
-  FSharp.Core
-  NLog
-  NLog.FSharp
-
-=======
-    FSharp.Compiler.Service
-    FSharp.Core
-    NLog
-    NLog.FSharp
-
->>>>>>> 4f6aeef5
+Mono.Cecil
+exclude Mono.Cecil.Rocks.dll
+group fcs
+  FSharp.Compiler.Service
+  FSharp.Core
+  NLog
+  NLog.FSharp