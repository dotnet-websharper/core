// $begin{copyright}
//
// This file is part of WebSharper
//
// Copyright (c) 2008-2014 IntelliFactory
//
// Licensed under the Apache License, Version 2.0 (the "License"); you
// may not use this file except in compliance with the License.  You may
// obtain a copy of the License at
//
//     http://www.apache.org/licenses/LICENSE-2.0
//
// Unless required by applicable law or agreed to in writing, software
// distributed under the License is distributed on an "AS IS" BASIS,
// WITHOUT WARRANTIES OR CONDITIONS OF ANY KIND, either express or
// implied.  See the License for the specific language governing
// permissions and limitations under the License.
//
// $end{copyright}

module WebSharper.FSharp.Program

open System
open System.IO
open System.Reflection
open WebSharper
open WebSharper.Compiler

open WebSharper.Compile.CommandTools
open WebSharper.Compiler.FrontEnd
open System.Diagnostics
open ErrorPrinting

exception ArgumentError of string
let argError msg = raise (ArgumentError msg)

open Microsoft.FSharp.Compiler.SourceCodeServices
let Compile (config : WsConfig) (warnSettings: WarnSettings) =    
    StartTimer()
    
    if config.AssemblyFile = null then
        argError "You must provide assembly output path."
    
    if config.ProjectType <> Some WIG && config.ProjectFile = null then
        argError "You must provide project file path."

    let thisName = Path.GetFileNameWithoutExtension config.AssemblyFile

    let mainProxiesFile() =
        "../../../build/" + (if config.IsDebug then "Debug" else "Release") + "/Proxies.args"    

    if thisName = "WebSharper.Main.Proxies" then 
        File.WriteAllLines(mainProxiesFile(), config.CompilerArgs)
        printfn "Written Proxies.args"
        0 
    else

    let checker = FSharpChecker.Create(keepAssemblyContents = true)
    let compiler = WebSharper.Compiler.FSharp.WebSharperFSharpCompiler(printfn "%s", checker)

    let errors, exitCode = checker.Compile(config.CompilerArgs) |> Async.RunSynchronously
    
    PrintFSharpErrors warnSettings errors
    
    if exitCode <> 0 then 
        exitCode
    else

    if not (File.Exists config.AssemblyFile) then
        argError "Output assembly not found"

    TimedStage "F# compilation"
            
    let paths =
        [
            for r in config.References -> Path.GetFullPath r
            yield Path.GetFullPath config.AssemblyFile
        ]        
    let aR =
        AssemblyResolver.Create()
            .SearchPaths(paths)

    if config.ProjectType = Some WIG then  
        aR.Wrap <| fun () ->
        RunInterfaceGenerator aR (config.KeyFile |> Option.map readStrongNameKeyPair) config

        TimedStage "WIG running time"
        0
    
    else    
    let loader = Loader.Create aR (printfn "%s")
    let refs = [ for r in config.References -> loader.LoadFile(r, false) ]
    let refMeta =
<<<<<<< HEAD
        let metas = refs |> List.choose (fun r -> 
//            try 
                ReadFromAssembly FullMetadata r
//            with e ->
//                refErrors.Add e.Message
//                None
=======
        System.Threading.Tasks.Task.Run(fun () ->
            let mutable refError = false
            let metas = refs |> List.choose (fun r -> 
                try ReadFromAssembly FullMetadata r
                with e ->
                    refError <- true
                    PrintGlobalError e.Message
                    None
            )
            if refError then None
            elif List.isEmpty metas then Some WebSharper.Core.Metadata.Info.Empty 
            else
                try
                    Some { 
                        WebSharper.Core.Metadata.Info.UnionWithoutDependencies metas with
                            Dependencies = WebSharper.Core.DependencyGraph.Graph.NewWithDependencyAssemblies(metas |> Seq.map (fun m -> m.Dependencies)).GetData()
                    }
                with e ->
                    refError <- true
                    PrintGlobalError ("Error merging WebSharper metadata: " + e.Message)
                    None
>>>>>>> d2c8370f
        )
    
    let referencedAsmNames =
        paths
        |> Seq.map (fun i -> 
            let n = Path.GetFileNameWithoutExtension(i)
            n, i
        )
        |> Map.ofSeq

    let assemblyResolveHandler = ResolveEventHandler(fun _ e ->
            let assemblyName = AssemblyName(e.Name).Name
            match Map.tryFind assemblyName referencedAsmNames with
            | None -> null
            | Some p -> 
                if assemblyName = "FSharp.Core" then
                    typeof<option<_>>.Assembly
                elif assemblyName = thisName then
                    Assembly.Load(File.ReadAllBytes(p))
                else
                    Assembly.LoadFrom(p)
        )

    System.AppDomain.CurrentDomain.add_AssemblyResolve(assemblyResolveHandler)

    let compilerArgs =
        if thisName = "WebSharper.Main" then
            printfn "Reading Proxies.args"
            File.ReadAllLines(mainProxiesFile())
        else
            config.CompilerArgs    
    
    let comp =
        compiler.Compile(refMeta, compilerArgs, config.ProjectFile, thisName)

    match comp with
    | None ->
        1
    | Some comp ->

    PrintWebSharperErrors config.WarnOnly config.ProjectFile comp
    
    if not (List.isEmpty comp.Errors || config.WarnOnly) then        
        1
    else
            
    let assem = loader.LoadFile config.AssemblyFile
    let js =
        ModifyAssembly (match refMeta.Result with Some m -> m | _ -> WebSharper.Core.Metadata.Info.Empty) 
            (comp.ToCurrentMetadata(config.WarnOnly)) config.SourceMap assem
            
    if config.PrintJS then
        match js with 
        | Some js ->
            printfn "%s" js
        | _ -> ()

    assem.Write (config.KeyFile |> Option.map readStrongNameKeyPair) config.AssemblyFile

    TimedStage "Writing resources into assembly"

    match config.ProjectType with
    | Some Bundle ->
        ExecuteCommands.Bundle config |> ignore
        TimedStage "Bundling"
    | Some Html ->
        ExecuteCommands.Html config |> ignore
        TimedStage "Writing offline sitelets"
    | Some Website ->
        ExecuteCommands.Unpack config |> ignore
        TimedStage "Unpacking"
    | _ when Option.isSome config.OutputDir ->
        ExecuteCommands.Unpack config |> ignore
        TimedStage "Unpacking"
    | _ -> ()

    0

let compileMain argv =

    match List.ofArray argv |> List.tail with
    | Cmd BundleCommand.Instance r -> r
    | Cmd HtmlCommand.Instance r -> r
    | Cmd UnpackCommand.Instance r -> r
    | _ ->

    let wsArgs = ref WsConfig.Empty
    let warn = ref WarnSettings.Default
    let refs = ResizeArray()
    let resources = ResizeArray()
    let fscArgs = ResizeArray()

    let cArgv =
        [|
            let isRNext = ref false
            for a in argv do
                match a with
                | "-r" ->
                    isRNext := true
                | _ ->
                    if !isRNext then
                        isRNext := false   
                        yield "-r:" + a
                    else
                        yield a
        |]

    let parseIntSet (s: string) = s.Split(',') |> Seq.map int |> Set
    
    for a in cArgv do
        let setProjectType t =
            match (!wsArgs).ProjectType with
            | None -> wsArgs := { !wsArgs with ProjectType = Some t }
            | _ -> argError "Conflicting WebSharper project types set."
        try
            match a with
            | "--jsmap" -> wsArgs := { !wsArgs with SourceMap = true } 
            | "--dts" -> wsArgs := { !wsArgs with TypeScript = true } 
            | "--wig" -> setProjectType WIG
            | "--bundle" -> setProjectType Bundle
            | "--html" -> setProjectType Html
            | "--site" -> setProjectType Website
            | "--wswarnonly" -> wsArgs := { !wsArgs with WarnOnly = true } 
            | "--dce-" -> wsArgs := { !wsArgs with DeadCodeElimination = false } 
            | StartsWith "--ws:" wsProjectType ->
                match wsProjectType.ToLower() with
                | "ignore" -> ()
                | "bundle" -> setProjectType Bundle
                | "extension" | "interfacegenerator" -> setProjectType WIG
                | "html" -> setProjectType Html
                | "library" -> ()
                | "site" | "web" | "website" | "export" -> setProjectType Website
                | _ -> invalidArg "type" ("Invalid project type: " + wsProjectType)
            | "--dlres" -> wsArgs := { !wsArgs with DownloadResources = true }
            | "--printjs" -> wsArgs := { !wsArgs with PrintJS = true }
            | "--vserrors" ->
                wsArgs := { !wsArgs with VSStyleErrors = true }
                fscArgs.Add a
            | StartsWith "--wsoutput:" o ->
                wsArgs := { !wsArgs with OutputDir = Some o }
            | StartsWith "--project:" p ->
                wsArgs := { !wsArgs with ProjectFile = Path.Combine(Directory.GetCurrentDirectory(), p) }
            | StartsWith "--doc:" d ->
                wsArgs := { !wsArgs with Documentation = Some d }
                fscArgs.Add a
            | StartsWith "-o:" o | StartsWith "--out:" o ->
                wsArgs := { !wsArgs with AssemblyFile = o }
                fscArgs.Add a
            | StartsWith "-r:" r | StartsWith "--reference:" r ->
                refs.Add r
                fscArgs.Add a
            | "--debug" | "--debug+" | "--debug:full" | "-g" | "-g+" | "-g:full" ->
                wsArgs := { !wsArgs with IsDebug = true }
                fscArgs.Add a
            | StartsWith "--resource:" r ->
                resources.Add r
                fscArgs.Add a
            | StartsWith "--keyfile:" k ->
                wsArgs := { !wsArgs with KeyFile = Some k }
            | StartsWith "--nowarn:" w ->
                warn := { !warn with NoWarn = (!warn).NoWarn + parseIntSet w }
            | StartsWith "--warn:" l ->
                warn := { !warn with WarnLevel = int l }
            | StartsWith "--warnon:" w ->
                warn := { !warn with NoWarn = (!warn).NoWarn - parseIntSet w }
            | "--warnaserror+" ->
                warn := { !warn with AllWarnAsError = true }
            | "--warnaserror-" ->
                warn := { !warn with AllWarnAsError = false }
            | StartsWith "--warnaserror:" w | StartsWith "--warnaserror+:" w ->
                warn := { !warn with WarnAsError = (!warn).WarnAsError + parseIntSet w }
            | StartsWith "--warnaserror-:" w ->
                warn := { !warn with DontWarnAsError = (!warn).DontWarnAsError + parseIntSet w }
            | _ -> 
                fscArgs.Add a  
        with e ->
            failwithf "Parsing argument failed: '%s' - %s" a e.Message
    fscArgs.Add "--define:FSHARP41"
    wsArgs := 
        { !wsArgs with 
            References = refs |> Seq.distinct |> Array.ofSeq
            Resources = resources.ToArray()
            CompilerArgs = fscArgs.ToArray() 
        }

    let clearOutput() =
        let intermediaryOutput = (!wsArgs).AssemblyFile
        if File.Exists intermediaryOutput then 
            let failedOutput = intermediaryOutput + ".failed"
            if File.Exists failedOutput then File.Delete failedOutput
            File.Move (intermediaryOutput, failedOutput)

    try 
        let exitCode = Compile !wsArgs !warn
        if exitCode <> 0 then clearOutput()
        exitCode            
    with _ ->
        clearOutput()
        reraise()

let formatArgv (argv: string[]) =
    match argv with
    | [| a |] when a.StartsWith "@" -> File.ReadAllLines a.[1..]
    | _ -> argv
    |> Array.append [| "fsc.exe" |]

[<EntryPoint>]
let main(argv) =
    System.Runtime.GCSettings.LatencyMode <- System.Runtime.GCLatencyMode.Batch
    
#if DEBUG
    compileMain (formatArgv argv)
#else
    try compileMain (formatArgv argv)
    with 
    | ArgumentError msg -> 
        PrintGlobalError msg
        1    
    | e -> 
        PrintGlobalError (sprintf "Global error '%s' at %s" e.Message e.StackTrace)
        1
#endif<|MERGE_RESOLUTION|>--- conflicted
+++ resolved
@@ -91,14 +91,6 @@
     let loader = Loader.Create aR (printfn "%s")
     let refs = [ for r in config.References -> loader.LoadFile(r, false) ]
     let refMeta =
-<<<<<<< HEAD
-        let metas = refs |> List.choose (fun r -> 
-//            try 
-                ReadFromAssembly FullMetadata r
-//            with e ->
-//                refErrors.Add e.Message
-//                None
-=======
         System.Threading.Tasks.Task.Run(fun () ->
             let mutable refError = false
             let metas = refs |> List.choose (fun r -> 
@@ -120,7 +112,6 @@
                     refError <- true
                     PrintGlobalError ("Error merging WebSharper metadata: " + e.Message)
                     None
->>>>>>> d2c8370f
         )
     
     let referencedAsmNames =
