// $begin{copyright}
//
// This file is part of WebSharper
//
// Copyright (c) 2008-2018 IntelliFactory
//
// Licensed under the Apache License, Version 2.0 (the "License"); you
// may not use this file except in compliance with the License.  You may
// obtain a copy of the License at
//
//     http://www.apache.org/licenses/LICENSE-2.0
//
// Unless required by applicable law or agreed to in writing, software
// distributed under the License is distributed on an "AS IS" BASIS,
// WITHOUT WARRANTIES OR CONDITIONS OF ANY KIND, either express or
// implied.  See the License for the specific language governing
// permissions and limitations under the License.
//
// $end{copyright}

module WebSharper.FSharp.Program

open System.IO
open WebSharper.Compiler
open WebSharper.Compiler.CommandTools
module C = WebSharper.Compiler.Commands

open FSharp.Compiler.SourceCodeServices
open WebSharper.Compiler.FSharp.Compile
open WebSharper.Compiler.LoggerBase
open WebSharper.Compiler.FSharp.ErrorPrinting

let formatArgv (argv: string[]) =
    match argv with
    | [| a |] when a.StartsWith "@" ->
        File.ReadAllLines a.[1..]
    | [| f; a |] when (f.EndsWith "fsc.exe" || f.EndsWith "fsc.dll") && a.StartsWith "@" ->
        Array.append [| f |] (File.ReadAllLines a.[1..])
    | _ -> argv

[<EntryPoint>]
let main(argv) =
    System.Runtime.GCSettings.LatencyMode <- System.Runtime.GCLatencyMode.Batch
    let checker = FSharpChecker.Create(keepAssemblyContents = true)
<<<<<<< HEAD
    let checkerFactory = (fun () -> checker)
    let tryGetMetadata = (WebSharper.Compiler.FrontEnd.TryReadFromAssembly WebSharper.Compiler.FrontEnd.ReadOptions.FullMetadata)
    let logger = ConsoleLogger()   
=======
    let compiler = WebSharper.Compiler.FSharp.WebSharperFSharpCompiler(checker)
    let tryGetMetadata = (WebSharper.Compiler.FrontEnd.TryReadFromAssembly WebSharper.Compiler.FrontEnd.ReadOptions.FullMetadata)
    let logger = new ConsoleLogger()
    
>>>>>>> ff0a099c
#if DEBUG
    compileMain (formatArgv argv) checkerFactory tryGetMetadata logger 
#else
    try compileMain (formatArgv argv) checkerFactory tryGetMetadata logger
    with 
    | ArgumentError msg -> 
        PrintGlobalError logger (msg + " - args: " + (formatArgv argv |> String.concat " "))
        1    
    | e -> 
        PrintGlobalError logger (sprintf "Global error: %A" e)
        1
#endif
<|MERGE_RESOLUTION|>--- conflicted
+++ resolved
@@ -42,16 +42,9 @@
 let main(argv) =
     System.Runtime.GCSettings.LatencyMode <- System.Runtime.GCLatencyMode.Batch
     let checker = FSharpChecker.Create(keepAssemblyContents = true)
-<<<<<<< HEAD
     let checkerFactory = (fun () -> checker)
     let tryGetMetadata = (WebSharper.Compiler.FrontEnd.TryReadFromAssembly WebSharper.Compiler.FrontEnd.ReadOptions.FullMetadata)
     let logger = ConsoleLogger()   
-=======
-    let compiler = WebSharper.Compiler.FSharp.WebSharperFSharpCompiler(checker)
-    let tryGetMetadata = (WebSharper.Compiler.FrontEnd.TryReadFromAssembly WebSharper.Compiler.FrontEnd.ReadOptions.FullMetadata)
-    let logger = new ConsoleLogger()
-    
->>>>>>> ff0a099c
 #if DEBUG
     compileMain (formatArgv argv) checkerFactory tryGetMetadata logger 
 #else
