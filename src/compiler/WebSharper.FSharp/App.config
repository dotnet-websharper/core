<<<<<<< HEAD
﻿<?xml version="1.0" encoding="utf-8"?>
<configuration>

  
<runtime><assemblyBinding xmlns="urn:schemas-microsoft-com:asm.v1">
  <dependentAssembly>
    <Paket>True</Paket>
    <assemblyIdentity name="System.IO" publicKeyToken="b03f5f7f11d50a3a" culture="neutral" />
    <bindingRedirect oldVersion="0.0.0.0-65535.65535.65535.65535" newVersion="4.1.1.0" />
  </dependentAssembly>
  <dependentAssembly>
    <Paket>True</Paket>
    <assemblyIdentity name="System.Reflection" publicKeyToken="b03f5f7f11d50a3a" culture="neutral" />
    <bindingRedirect oldVersion="0.0.0.0-65535.65535.65535.65535" newVersion="4.1.1.0" />
  </dependentAssembly>
  <dependentAssembly>
    <Paket>True</Paket>
    <assemblyIdentity name="System.Runtime" publicKeyToken="b03f5f7f11d50a3a" culture="neutral" />
    <bindingRedirect oldVersion="0.0.0.0-65535.65535.65535.65535" newVersion="4.1.1.0" />
  </dependentAssembly>
  <dependentAssembly>
    <Paket>True</Paket>
    <assemblyIdentity name="FSharp.Core" publicKeyToken="b03f5f7f11d50a3a" culture="neutral" />
    <bindingRedirect oldVersion="0.0.0.0-65535.65535.65535.65535" newVersion="5.0.0.0" />
  </dependentAssembly>
  <dependentAssembly>
    <Paket>True</Paket>
    <assemblyIdentity name="System.Buffers" publicKeyToken="cc7b13ffcd2ddd51" culture="neutral" />
    <bindingRedirect oldVersion="0.0.0.0-65535.65535.65535.65535" newVersion="4.0.3.0" />
  </dependentAssembly>
  <dependentAssembly>
    <Paket>True</Paket>
    <assemblyIdentity name="System.Collections.Concurrent" publicKeyToken="b03f5f7f11d50a3a" culture="neutral" />
    <bindingRedirect oldVersion="0.0.0.0-65535.65535.65535.65535" newVersion="4.0.13.0" />
  </dependentAssembly>
  <dependentAssembly>
    <Paket>True</Paket>
    <assemblyIdentity name="System.Collections.Immutable" publicKeyToken="b03f5f7f11d50a3a" culture="neutral" />
    <bindingRedirect oldVersion="0.0.0.0-65535.65535.65535.65535" newVersion="5.0.0.0" />
  </dependentAssembly>
  <dependentAssembly>
    <Paket>True</Paket>
    <assemblyIdentity name="System.Linq" publicKeyToken="b03f5f7f11d50a3a" culture="neutral" />
    <bindingRedirect oldVersion="0.0.0.0-65535.65535.65535.65535" newVersion="4.1.1.0" />
  </dependentAssembly>
  <dependentAssembly>
    <Paket>True</Paket>
    <assemblyIdentity name="System.Linq.Expressions" publicKeyToken="b03f5f7f11d50a3a" culture="neutral" />
    <bindingRedirect oldVersion="0.0.0.0-65535.65535.65535.65535" newVersion="4.1.1.0" />
  </dependentAssembly>
  <dependentAssembly>
    <Paket>True</Paket>
    <assemblyIdentity name="System.ObjectModel" publicKeyToken="b03f5f7f11d50a3a" culture="neutral" />
    <bindingRedirect oldVersion="0.0.0.0-65535.65535.65535.65535" newVersion="4.0.13.0" />
  </dependentAssembly>
  <dependentAssembly>
    <Paket>True</Paket>
    <assemblyIdentity name="System.Reflection.Emit" publicKeyToken="b03f5f7f11d50a3a" culture="neutral" />
    <bindingRedirect oldVersion="0.0.0.0-65535.65535.65535.65535" newVersion="4.0.2.0" />
  </dependentAssembly>
  <dependentAssembly>
    <Paket>True</Paket>
    <assemblyIdentity name="System.Reflection.Emit.ILGeneration" publicKeyToken="b03f5f7f11d50a3a" culture="neutral" />
    <bindingRedirect oldVersion="0.0.0.0-65535.65535.65535.65535" newVersion="4.0.2.0" />
  </dependentAssembly>
  <dependentAssembly>
    <Paket>True</Paket>
    <assemblyIdentity name="System.Reflection.Emit.Lightweight" publicKeyToken="b03f5f7f11d50a3a" culture="neutral" />
    <bindingRedirect oldVersion="0.0.0.0-65535.65535.65535.65535" newVersion="4.0.2.0" />
  </dependentAssembly>
  <dependentAssembly>
    <Paket>True</Paket>
    <assemblyIdentity name="System.Reflection.Metadata" publicKeyToken="b03f5f7f11d50a3a" culture="neutral" />
    <bindingRedirect oldVersion="0.0.0.0-65535.65535.65535.65535" newVersion="5.0.0.0" />
  </dependentAssembly>
  <dependentAssembly>
    <Paket>True</Paket>
    <assemblyIdentity name="System.Reflection.TypeExtensions" publicKeyToken="b03f5f7f11d50a3a" culture="neutral" />
    <bindingRedirect oldVersion="0.0.0.0-65535.65535.65535.65535" newVersion="4.1.1.0" />
  </dependentAssembly>
  <dependentAssembly>
    <Paket>True</Paket>
    <assemblyIdentity name="System.Runtime.Loader" publicKeyToken="b03f5f7f11d50a3a" culture="neutral" />
    <bindingRedirect oldVersion="0.0.0.0-65535.65535.65535.65535" newVersion="4.0.1.0" />
  </dependentAssembly>
  <dependentAssembly>
    <Paket>True</Paket>
    <assemblyIdentity name="System.Runtime.Numerics" publicKeyToken="b03f5f7f11d50a3a" culture="neutral" />
    <bindingRedirect oldVersion="0.0.0.0-65535.65535.65535.65535" newVersion="4.0.2.0" />
  </dependentAssembly>
  <dependentAssembly>
    <Paket>True</Paket>
    <assemblyIdentity name="System.Security.Cryptography.Primitives" publicKeyToken="b03f5f7f11d50a3a" culture="neutral" />
    <bindingRedirect oldVersion="0.0.0.0-65535.65535.65535.65535" newVersion="4.0.1.0" />
  </dependentAssembly>
  <dependentAssembly>
    <Paket>True</Paket>
    <assemblyIdentity name="System.Security.Permissions" publicKeyToken="cc7b13ffcd2ddd51" culture="neutral" />
    <bindingRedirect oldVersion="0.0.0.0-65535.65535.65535.65535" newVersion="5.0.0.0" />
  </dependentAssembly>
  <dependentAssembly>
    <Paket>True</Paket>
    <assemblyIdentity name="System.Security.Principal" publicKeyToken="b03f5f7f11d50a3a" culture="neutral" />
    <bindingRedirect oldVersion="0.0.0.0-65535.65535.65535.65535" newVersion="4.0.2.0" />
  </dependentAssembly>
  <dependentAssembly>
    <Paket>True</Paket>
    <assemblyIdentity name="System.Threading" publicKeyToken="b03f5f7f11d50a3a" culture="neutral" />
    <bindingRedirect oldVersion="0.0.0.0-65535.65535.65535.65535" newVersion="4.0.12.0" />
  </dependentAssembly>
=======
﻿<?xml version="1.0" encoding="utf-8"?>
<configuration>

  
<runtime><assemblyBinding xmlns="urn:schemas-microsoft-com:asm.v1">
  <dependentAssembly>
    <Paket>True</Paket>
    <assemblyIdentity name="System.IO" publicKeyToken="b03f5f7f11d50a3a" culture="neutral" />
    <bindingRedirect oldVersion="0.0.0.0-65535.65535.65535.65535" newVersion="4.1.1.0" />
  </dependentAssembly>
  <dependentAssembly>
    <Paket>True</Paket>
    <assemblyIdentity name="System.Reflection" publicKeyToken="b03f5f7f11d50a3a" culture="neutral" />
    <bindingRedirect oldVersion="0.0.0.0-65535.65535.65535.65535" newVersion="4.1.1.0" />
  </dependentAssembly>
  <dependentAssembly>
    <Paket>True</Paket>
    <assemblyIdentity name="System.Runtime" publicKeyToken="b03f5f7f11d50a3a" culture="neutral" />
    <bindingRedirect oldVersion="0.0.0.0-65535.65535.65535.65535" newVersion="4.1.1.0" />
  </dependentAssembly>
  <dependentAssembly>
    <Paket>True</Paket>
    <assemblyIdentity name="System.Security.Cryptography.Algorithms" publicKeyToken="b03f5f7f11d50a3a" culture="neutral" />
    <bindingRedirect oldVersion="0.0.0.0-65535.65535.65535.65535" newVersion="4.2.1.0" />
  </dependentAssembly>
  <dependentAssembly>
    <Paket>True</Paket>
    <assemblyIdentity name="System.Buffers" publicKeyToken="cc7b13ffcd2ddd51" culture="neutral" />
    <bindingRedirect oldVersion="0.0.0.0-65535.65535.65535.65535" newVersion="4.0.3.0" />
  </dependentAssembly>
  <dependentAssembly>
    <Paket>True</Paket>
    <assemblyIdentity name="System.Collections.Concurrent" publicKeyToken="b03f5f7f11d50a3a" culture="neutral" />
    <bindingRedirect oldVersion="0.0.0.0-65535.65535.65535.65535" newVersion="4.0.13.0" />
  </dependentAssembly>
  <dependentAssembly>
    <Paket>True</Paket>
    <assemblyIdentity name="System.Linq" publicKeyToken="b03f5f7f11d50a3a" culture="neutral" />
    <bindingRedirect oldVersion="0.0.0.0-65535.65535.65535.65535" newVersion="4.1.1.0" />
  </dependentAssembly>
  <dependentAssembly>
    <Paket>True</Paket>
    <assemblyIdentity name="System.Linq.Expressions" publicKeyToken="b03f5f7f11d50a3a" culture="neutral" />
    <bindingRedirect oldVersion="0.0.0.0-65535.65535.65535.65535" newVersion="4.1.1.0" />
  </dependentAssembly>
  <dependentAssembly>
    <Paket>True</Paket>
    <assemblyIdentity name="System.ObjectModel" publicKeyToken="b03f5f7f11d50a3a" culture="neutral" />
    <bindingRedirect oldVersion="0.0.0.0-65535.65535.65535.65535" newVersion="4.0.13.0" />
  </dependentAssembly>
  <dependentAssembly>
    <Paket>True</Paket>
    <assemblyIdentity name="System.Reflection.Emit" publicKeyToken="b03f5f7f11d50a3a" culture="neutral" />
    <bindingRedirect oldVersion="0.0.0.0-65535.65535.65535.65535" newVersion="4.0.2.0" />
  </dependentAssembly>
  <dependentAssembly>
    <Paket>True</Paket>
    <assemblyIdentity name="System.Reflection.Emit.ILGeneration" publicKeyToken="b03f5f7f11d50a3a" culture="neutral" />
    <bindingRedirect oldVersion="0.0.0.0-65535.65535.65535.65535" newVersion="4.0.2.0" />
  </dependentAssembly>
  <dependentAssembly>
    <Paket>True</Paket>
    <assemblyIdentity name="System.Reflection.Emit.Lightweight" publicKeyToken="b03f5f7f11d50a3a" culture="neutral" />
    <bindingRedirect oldVersion="0.0.0.0-65535.65535.65535.65535" newVersion="4.0.2.0" />
  </dependentAssembly>
  <dependentAssembly>
    <Paket>True</Paket>
    <assemblyIdentity name="System.Reflection.Metadata" publicKeyToken="b03f5f7f11d50a3a" culture="neutral" />
    <bindingRedirect oldVersion="0.0.0.0-65535.65535.65535.65535" newVersion="5.0.0.0" />
  </dependentAssembly>
  <dependentAssembly>
    <Paket>True</Paket>
    <assemblyIdentity name="System.Reflection.TypeExtensions" publicKeyToken="b03f5f7f11d50a3a" culture="neutral" />
    <bindingRedirect oldVersion="0.0.0.0-65535.65535.65535.65535" newVersion="4.1.1.0" />
  </dependentAssembly>
  <dependentAssembly>
    <Paket>True</Paket>
    <assemblyIdentity name="System.Runtime.Numerics" publicKeyToken="b03f5f7f11d50a3a" culture="neutral" />
    <bindingRedirect oldVersion="0.0.0.0-65535.65535.65535.65535" newVersion="4.0.2.0" />
  </dependentAssembly>
  <dependentAssembly>
    <Paket>True</Paket>
    <assemblyIdentity name="System.Security.AccessControl" publicKeyToken="b03f5f7f11d50a3a" culture="neutral" />
    <bindingRedirect oldVersion="0.0.0.0-65535.65535.65535.65535" newVersion="4.1.3.0" />
  </dependentAssembly>
  <dependentAssembly>
    <Paket>True</Paket>
    <assemblyIdentity name="System.Security.Cryptography.Cng" publicKeyToken="b03f5f7f11d50a3a" culture="neutral" />
    <bindingRedirect oldVersion="0.0.0.0-65535.65535.65535.65535" newVersion="4.3.3.0" />
  </dependentAssembly>
  <dependentAssembly>
    <Paket>True</Paket>
    <assemblyIdentity name="System.Security.Cryptography.Pkcs" publicKeyToken="b03f5f7f11d50a3a" culture="neutral" />
    <bindingRedirect oldVersion="0.0.0.0-65535.65535.65535.65535" newVersion="4.1.1.0" />
  </dependentAssembly>
  <dependentAssembly>
    <Paket>True</Paket>
    <assemblyIdentity name="System.Security.Cryptography.Primitives" publicKeyToken="b03f5f7f11d50a3a" culture="neutral" />
    <bindingRedirect oldVersion="0.0.0.0-65535.65535.65535.65535" newVersion="4.0.1.0" />
  </dependentAssembly>
  <dependentAssembly>
    <Paket>True</Paket>
    <assemblyIdentity name="System.Security.Principal" publicKeyToken="b03f5f7f11d50a3a" culture="neutral" />
    <bindingRedirect oldVersion="0.0.0.0-65535.65535.65535.65535" newVersion="4.0.2.0" />
  </dependentAssembly>
  <dependentAssembly>
    <Paket>True</Paket>
    <assemblyIdentity name="System.Security.Principal.Windows" publicKeyToken="b03f5f7f11d50a3a" culture="neutral" />
    <bindingRedirect oldVersion="0.0.0.0-65535.65535.65535.65535" newVersion="4.1.3.0" />
  </dependentAssembly>
  <dependentAssembly>
    <Paket>True</Paket>
    <assemblyIdentity name="System.Threading" publicKeyToken="b03f5f7f11d50a3a" culture="neutral" />
    <bindingRedirect oldVersion="0.0.0.0-65535.65535.65535.65535" newVersion="4.0.12.0" />
  </dependentAssembly>
>>>>>>> eddcbe0c
</assemblyBinding></runtime></configuration><|MERGE_RESOLUTION|>--- conflicted
+++ resolved
@@ -1,229 +1,104 @@
-<<<<<<< HEAD
-﻿<?xml version="1.0" encoding="utf-8"?>
-<configuration>
-
-  
-<runtime><assemblyBinding xmlns="urn:schemas-microsoft-com:asm.v1">
-  <dependentAssembly>
-    <Paket>True</Paket>
-    <assemblyIdentity name="System.IO" publicKeyToken="b03f5f7f11d50a3a" culture="neutral" />
-    <bindingRedirect oldVersion="0.0.0.0-65535.65535.65535.65535" newVersion="4.1.1.0" />
-  </dependentAssembly>
-  <dependentAssembly>
-    <Paket>True</Paket>
-    <assemblyIdentity name="System.Reflection" publicKeyToken="b03f5f7f11d50a3a" culture="neutral" />
-    <bindingRedirect oldVersion="0.0.0.0-65535.65535.65535.65535" newVersion="4.1.1.0" />
-  </dependentAssembly>
-  <dependentAssembly>
-    <Paket>True</Paket>
-    <assemblyIdentity name="System.Runtime" publicKeyToken="b03f5f7f11d50a3a" culture="neutral" />
-    <bindingRedirect oldVersion="0.0.0.0-65535.65535.65535.65535" newVersion="4.1.1.0" />
-  </dependentAssembly>
-  <dependentAssembly>
-    <Paket>True</Paket>
-    <assemblyIdentity name="FSharp.Core" publicKeyToken="b03f5f7f11d50a3a" culture="neutral" />
-    <bindingRedirect oldVersion="0.0.0.0-65535.65535.65535.65535" newVersion="5.0.0.0" />
-  </dependentAssembly>
-  <dependentAssembly>
-    <Paket>True</Paket>
-    <assemblyIdentity name="System.Buffers" publicKeyToken="cc7b13ffcd2ddd51" culture="neutral" />
-    <bindingRedirect oldVersion="0.0.0.0-65535.65535.65535.65535" newVersion="4.0.3.0" />
-  </dependentAssembly>
-  <dependentAssembly>
-    <Paket>True</Paket>
-    <assemblyIdentity name="System.Collections.Concurrent" publicKeyToken="b03f5f7f11d50a3a" culture="neutral" />
-    <bindingRedirect oldVersion="0.0.0.0-65535.65535.65535.65535" newVersion="4.0.13.0" />
-  </dependentAssembly>
-  <dependentAssembly>
-    <Paket>True</Paket>
-    <assemblyIdentity name="System.Collections.Immutable" publicKeyToken="b03f5f7f11d50a3a" culture="neutral" />
-    <bindingRedirect oldVersion="0.0.0.0-65535.65535.65535.65535" newVersion="5.0.0.0" />
-  </dependentAssembly>
-  <dependentAssembly>
-    <Paket>True</Paket>
-    <assemblyIdentity name="System.Linq" publicKeyToken="b03f5f7f11d50a3a" culture="neutral" />
-    <bindingRedirect oldVersion="0.0.0.0-65535.65535.65535.65535" newVersion="4.1.1.0" />
-  </dependentAssembly>
-  <dependentAssembly>
-    <Paket>True</Paket>
-    <assemblyIdentity name="System.Linq.Expressions" publicKeyToken="b03f5f7f11d50a3a" culture="neutral" />
-    <bindingRedirect oldVersion="0.0.0.0-65535.65535.65535.65535" newVersion="4.1.1.0" />
-  </dependentAssembly>
-  <dependentAssembly>
-    <Paket>True</Paket>
-    <assemblyIdentity name="System.ObjectModel" publicKeyToken="b03f5f7f11d50a3a" culture="neutral" />
-    <bindingRedirect oldVersion="0.0.0.0-65535.65535.65535.65535" newVersion="4.0.13.0" />
-  </dependentAssembly>
-  <dependentAssembly>
-    <Paket>True</Paket>
-    <assemblyIdentity name="System.Reflection.Emit" publicKeyToken="b03f5f7f11d50a3a" culture="neutral" />
-    <bindingRedirect oldVersion="0.0.0.0-65535.65535.65535.65535" newVersion="4.0.2.0" />
-  </dependentAssembly>
-  <dependentAssembly>
-    <Paket>True</Paket>
-    <assemblyIdentity name="System.Reflection.Emit.ILGeneration" publicKeyToken="b03f5f7f11d50a3a" culture="neutral" />
-    <bindingRedirect oldVersion="0.0.0.0-65535.65535.65535.65535" newVersion="4.0.2.0" />
-  </dependentAssembly>
-  <dependentAssembly>
-    <Paket>True</Paket>
-    <assemblyIdentity name="System.Reflection.Emit.Lightweight" publicKeyToken="b03f5f7f11d50a3a" culture="neutral" />
-    <bindingRedirect oldVersion="0.0.0.0-65535.65535.65535.65535" newVersion="4.0.2.0" />
-  </dependentAssembly>
-  <dependentAssembly>
-    <Paket>True</Paket>
-    <assemblyIdentity name="System.Reflection.Metadata" publicKeyToken="b03f5f7f11d50a3a" culture="neutral" />
-    <bindingRedirect oldVersion="0.0.0.0-65535.65535.65535.65535" newVersion="5.0.0.0" />
-  </dependentAssembly>
-  <dependentAssembly>
-    <Paket>True</Paket>
-    <assemblyIdentity name="System.Reflection.TypeExtensions" publicKeyToken="b03f5f7f11d50a3a" culture="neutral" />
-    <bindingRedirect oldVersion="0.0.0.0-65535.65535.65535.65535" newVersion="4.1.1.0" />
-  </dependentAssembly>
-  <dependentAssembly>
-    <Paket>True</Paket>
-    <assemblyIdentity name="System.Runtime.Loader" publicKeyToken="b03f5f7f11d50a3a" culture="neutral" />
-    <bindingRedirect oldVersion="0.0.0.0-65535.65535.65535.65535" newVersion="4.0.1.0" />
-  </dependentAssembly>
-  <dependentAssembly>
-    <Paket>True</Paket>
-    <assemblyIdentity name="System.Runtime.Numerics" publicKeyToken="b03f5f7f11d50a3a" culture="neutral" />
-    <bindingRedirect oldVersion="0.0.0.0-65535.65535.65535.65535" newVersion="4.0.2.0" />
-  </dependentAssembly>
-  <dependentAssembly>
-    <Paket>True</Paket>
-    <assemblyIdentity name="System.Security.Cryptography.Primitives" publicKeyToken="b03f5f7f11d50a3a" culture="neutral" />
-    <bindingRedirect oldVersion="0.0.0.0-65535.65535.65535.65535" newVersion="4.0.1.0" />
-  </dependentAssembly>
-  <dependentAssembly>
-    <Paket>True</Paket>
-    <assemblyIdentity name="System.Security.Permissions" publicKeyToken="cc7b13ffcd2ddd51" culture="neutral" />
-    <bindingRedirect oldVersion="0.0.0.0-65535.65535.65535.65535" newVersion="5.0.0.0" />
-  </dependentAssembly>
-  <dependentAssembly>
-    <Paket>True</Paket>
-    <assemblyIdentity name="System.Security.Principal" publicKeyToken="b03f5f7f11d50a3a" culture="neutral" />
-    <bindingRedirect oldVersion="0.0.0.0-65535.65535.65535.65535" newVersion="4.0.2.0" />
-  </dependentAssembly>
-  <dependentAssembly>
-    <Paket>True</Paket>
-    <assemblyIdentity name="System.Threading" publicKeyToken="b03f5f7f11d50a3a" culture="neutral" />
-    <bindingRedirect oldVersion="0.0.0.0-65535.65535.65535.65535" newVersion="4.0.12.0" />
-  </dependentAssembly>
-=======
-﻿<?xml version="1.0" encoding="utf-8"?>
-<configuration>
-
-  
-<runtime><assemblyBinding xmlns="urn:schemas-microsoft-com:asm.v1">
-  <dependentAssembly>
-    <Paket>True</Paket>
-    <assemblyIdentity name="System.IO" publicKeyToken="b03f5f7f11d50a3a" culture="neutral" />
-    <bindingRedirect oldVersion="0.0.0.0-65535.65535.65535.65535" newVersion="4.1.1.0" />
-  </dependentAssembly>
-  <dependentAssembly>
-    <Paket>True</Paket>
-    <assemblyIdentity name="System.Reflection" publicKeyToken="b03f5f7f11d50a3a" culture="neutral" />
-    <bindingRedirect oldVersion="0.0.0.0-65535.65535.65535.65535" newVersion="4.1.1.0" />
-  </dependentAssembly>
-  <dependentAssembly>
-    <Paket>True</Paket>
-    <assemblyIdentity name="System.Runtime" publicKeyToken="b03f5f7f11d50a3a" culture="neutral" />
-    <bindingRedirect oldVersion="0.0.0.0-65535.65535.65535.65535" newVersion="4.1.1.0" />
-  </dependentAssembly>
-  <dependentAssembly>
-    <Paket>True</Paket>
-    <assemblyIdentity name="System.Security.Cryptography.Algorithms" publicKeyToken="b03f5f7f11d50a3a" culture="neutral" />
-    <bindingRedirect oldVersion="0.0.0.0-65535.65535.65535.65535" newVersion="4.2.1.0" />
-  </dependentAssembly>
-  <dependentAssembly>
-    <Paket>True</Paket>
-    <assemblyIdentity name="System.Buffers" publicKeyToken="cc7b13ffcd2ddd51" culture="neutral" />
-    <bindingRedirect oldVersion="0.0.0.0-65535.65535.65535.65535" newVersion="4.0.3.0" />
-  </dependentAssembly>
-  <dependentAssembly>
-    <Paket>True</Paket>
-    <assemblyIdentity name="System.Collections.Concurrent" publicKeyToken="b03f5f7f11d50a3a" culture="neutral" />
-    <bindingRedirect oldVersion="0.0.0.0-65535.65535.65535.65535" newVersion="4.0.13.0" />
-  </dependentAssembly>
-  <dependentAssembly>
-    <Paket>True</Paket>
-    <assemblyIdentity name="System.Linq" publicKeyToken="b03f5f7f11d50a3a" culture="neutral" />
-    <bindingRedirect oldVersion="0.0.0.0-65535.65535.65535.65535" newVersion="4.1.1.0" />
-  </dependentAssembly>
-  <dependentAssembly>
-    <Paket>True</Paket>
-    <assemblyIdentity name="System.Linq.Expressions" publicKeyToken="b03f5f7f11d50a3a" culture="neutral" />
-    <bindingRedirect oldVersion="0.0.0.0-65535.65535.65535.65535" newVersion="4.1.1.0" />
-  </dependentAssembly>
-  <dependentAssembly>
-    <Paket>True</Paket>
-    <assemblyIdentity name="System.ObjectModel" publicKeyToken="b03f5f7f11d50a3a" culture="neutral" />
-    <bindingRedirect oldVersion="0.0.0.0-65535.65535.65535.65535" newVersion="4.0.13.0" />
-  </dependentAssembly>
-  <dependentAssembly>
-    <Paket>True</Paket>
-    <assemblyIdentity name="System.Reflection.Emit" publicKeyToken="b03f5f7f11d50a3a" culture="neutral" />
-    <bindingRedirect oldVersion="0.0.0.0-65535.65535.65535.65535" newVersion="4.0.2.0" />
-  </dependentAssembly>
-  <dependentAssembly>
-    <Paket>True</Paket>
-    <assemblyIdentity name="System.Reflection.Emit.ILGeneration" publicKeyToken="b03f5f7f11d50a3a" culture="neutral" />
-    <bindingRedirect oldVersion="0.0.0.0-65535.65535.65535.65535" newVersion="4.0.2.0" />
-  </dependentAssembly>
-  <dependentAssembly>
-    <Paket>True</Paket>
-    <assemblyIdentity name="System.Reflection.Emit.Lightweight" publicKeyToken="b03f5f7f11d50a3a" culture="neutral" />
-    <bindingRedirect oldVersion="0.0.0.0-65535.65535.65535.65535" newVersion="4.0.2.0" />
-  </dependentAssembly>
-  <dependentAssembly>
-    <Paket>True</Paket>
-    <assemblyIdentity name="System.Reflection.Metadata" publicKeyToken="b03f5f7f11d50a3a" culture="neutral" />
-    <bindingRedirect oldVersion="0.0.0.0-65535.65535.65535.65535" newVersion="5.0.0.0" />
-  </dependentAssembly>
-  <dependentAssembly>
-    <Paket>True</Paket>
-    <assemblyIdentity name="System.Reflection.TypeExtensions" publicKeyToken="b03f5f7f11d50a3a" culture="neutral" />
-    <bindingRedirect oldVersion="0.0.0.0-65535.65535.65535.65535" newVersion="4.1.1.0" />
-  </dependentAssembly>
-  <dependentAssembly>
-    <Paket>True</Paket>
-    <assemblyIdentity name="System.Runtime.Numerics" publicKeyToken="b03f5f7f11d50a3a" culture="neutral" />
-    <bindingRedirect oldVersion="0.0.0.0-65535.65535.65535.65535" newVersion="4.0.2.0" />
-  </dependentAssembly>
-  <dependentAssembly>
-    <Paket>True</Paket>
-    <assemblyIdentity name="System.Security.AccessControl" publicKeyToken="b03f5f7f11d50a3a" culture="neutral" />
-    <bindingRedirect oldVersion="0.0.0.0-65535.65535.65535.65535" newVersion="4.1.3.0" />
-  </dependentAssembly>
-  <dependentAssembly>
-    <Paket>True</Paket>
-    <assemblyIdentity name="System.Security.Cryptography.Cng" publicKeyToken="b03f5f7f11d50a3a" culture="neutral" />
-    <bindingRedirect oldVersion="0.0.0.0-65535.65535.65535.65535" newVersion="4.3.3.0" />
-  </dependentAssembly>
-  <dependentAssembly>
-    <Paket>True</Paket>
-    <assemblyIdentity name="System.Security.Cryptography.Pkcs" publicKeyToken="b03f5f7f11d50a3a" culture="neutral" />
-    <bindingRedirect oldVersion="0.0.0.0-65535.65535.65535.65535" newVersion="4.1.1.0" />
-  </dependentAssembly>
-  <dependentAssembly>
-    <Paket>True</Paket>
-    <assemblyIdentity name="System.Security.Cryptography.Primitives" publicKeyToken="b03f5f7f11d50a3a" culture="neutral" />
-    <bindingRedirect oldVersion="0.0.0.0-65535.65535.65535.65535" newVersion="4.0.1.0" />
-  </dependentAssembly>
-  <dependentAssembly>
-    <Paket>True</Paket>
-    <assemblyIdentity name="System.Security.Principal" publicKeyToken="b03f5f7f11d50a3a" culture="neutral" />
-    <bindingRedirect oldVersion="0.0.0.0-65535.65535.65535.65535" newVersion="4.0.2.0" />
-  </dependentAssembly>
-  <dependentAssembly>
-    <Paket>True</Paket>
-    <assemblyIdentity name="System.Security.Principal.Windows" publicKeyToken="b03f5f7f11d50a3a" culture="neutral" />
-    <bindingRedirect oldVersion="0.0.0.0-65535.65535.65535.65535" newVersion="4.1.3.0" />
-  </dependentAssembly>
-  <dependentAssembly>
-    <Paket>True</Paket>
-    <assemblyIdentity name="System.Threading" publicKeyToken="b03f5f7f11d50a3a" culture="neutral" />
-    <bindingRedirect oldVersion="0.0.0.0-65535.65535.65535.65535" newVersion="4.0.12.0" />
-  </dependentAssembly>
->>>>>>> eddcbe0c
-</assemblyBinding></runtime></configuration>+﻿<?xml version="1.0" encoding="utf-8"?>
+<configuration>
+<runtime><assemblyBinding xmlns="urn:schemas-microsoft-com:asm.v1">
+  <dependentAssembly>
+    <Paket>True</Paket>
+    <assemblyIdentity name="System.IO" publicKeyToken="b03f5f7f11d50a3a" culture="neutral" />
+    <bindingRedirect oldVersion="0.0.0.0-65535.65535.65535.65535" newVersion="4.1.1.0" />
+  </dependentAssembly>
+  <dependentAssembly>
+    <Paket>True</Paket>
+    <assemblyIdentity name="System.Reflection" publicKeyToken="b03f5f7f11d50a3a" culture="neutral" />
+    <bindingRedirect oldVersion="0.0.0.0-65535.65535.65535.65535" newVersion="4.1.1.0" />
+  </dependentAssembly>
+  <dependentAssembly>
+    <Paket>True</Paket>
+    <assemblyIdentity name="System.Runtime" publicKeyToken="b03f5f7f11d50a3a" culture="neutral" />
+    <bindingRedirect oldVersion="0.0.0.0-65535.65535.65535.65535" newVersion="4.1.1.0" />
+  </dependentAssembly>
+  <dependentAssembly>
+    <Paket>True</Paket>
+    <assemblyIdentity name="System.Buffers" publicKeyToken="cc7b13ffcd2ddd51" culture="neutral" />
+    <bindingRedirect oldVersion="0.0.0.0-65535.65535.65535.65535" newVersion="4.0.3.0" />
+  </dependentAssembly>
+  <dependentAssembly>
+    <Paket>True</Paket>
+    <assemblyIdentity name="System.Collections.Concurrent" publicKeyToken="b03f5f7f11d50a3a" culture="neutral" />
+    <bindingRedirect oldVersion="0.0.0.0-65535.65535.65535.65535" newVersion="4.0.13.0" />
+  </dependentAssembly>
+  <dependentAssembly>
+    <Paket>True</Paket>
+    <assemblyIdentity name="System.Linq" publicKeyToken="b03f5f7f11d50a3a" culture="neutral" />
+    <bindingRedirect oldVersion="0.0.0.0-65535.65535.65535.65535" newVersion="4.1.1.0" />
+  </dependentAssembly>
+  <dependentAssembly>
+    <Paket>True</Paket>
+    <assemblyIdentity name="System.Linq.Expressions" publicKeyToken="b03f5f7f11d50a3a" culture="neutral" />
+    <bindingRedirect oldVersion="0.0.0.0-65535.65535.65535.65535" newVersion="4.1.1.0" />
+  </dependentAssembly>
+  <dependentAssembly>
+    <Paket>True</Paket>
+    <assemblyIdentity name="System.ObjectModel" publicKeyToken="b03f5f7f11d50a3a" culture="neutral" />
+    <bindingRedirect oldVersion="0.0.0.0-65535.65535.65535.65535" newVersion="4.0.13.0" />
+  </dependentAssembly>
+  <dependentAssembly>
+    <Paket>True</Paket>
+    <assemblyIdentity name="System.Reflection.Emit" publicKeyToken="b03f5f7f11d50a3a" culture="neutral" />
+    <bindingRedirect oldVersion="0.0.0.0-65535.65535.65535.65535" newVersion="4.0.2.0" />
+  </dependentAssembly>
+  <dependentAssembly>
+    <Paket>True</Paket>
+    <assemblyIdentity name="System.Reflection.Emit.ILGeneration" publicKeyToken="b03f5f7f11d50a3a" culture="neutral" />
+    <bindingRedirect oldVersion="0.0.0.0-65535.65535.65535.65535" newVersion="4.0.2.0" />
+  </dependentAssembly>
+  <dependentAssembly>
+    <Paket>True</Paket>
+    <assemblyIdentity name="System.Reflection.Emit.Lightweight" publicKeyToken="b03f5f7f11d50a3a" culture="neutral" />
+    <bindingRedirect oldVersion="0.0.0.0-65535.65535.65535.65535" newVersion="4.0.2.0" />
+  </dependentAssembly>
+  <dependentAssembly>
+    <Paket>True</Paket>
+    <assemblyIdentity name="System.Reflection.Metadata" publicKeyToken="b03f5f7f11d50a3a" culture="neutral" />
+    <bindingRedirect oldVersion="0.0.0.0-65535.65535.65535.65535" newVersion="5.0.0.0" />
+  </dependentAssembly>
+  <dependentAssembly>
+    <Paket>True</Paket>
+    <assemblyIdentity name="System.Reflection.TypeExtensions" publicKeyToken="b03f5f7f11d50a3a" culture="neutral" />
+    <bindingRedirect oldVersion="0.0.0.0-65535.65535.65535.65535" newVersion="4.1.1.0" />
+  </dependentAssembly>
+  <dependentAssembly>
+    <Paket>True</Paket>
+    <assemblyIdentity name="System.Runtime.Numerics" publicKeyToken="b03f5f7f11d50a3a" culture="neutral" />
+    <bindingRedirect oldVersion="0.0.0.0-65535.65535.65535.65535" newVersion="4.0.2.0" />
+  </dependentAssembly>
+  <dependentAssembly>
+    <Paket>True</Paket>
+    <assemblyIdentity name="System.Security.Cryptography.Cng" publicKeyToken="b03f5f7f11d50a3a" culture="neutral" />
+    <bindingRedirect oldVersion="0.0.0.0-65535.65535.65535.65535" newVersion="4.3.3.0" />
+  </dependentAssembly>
+  <dependentAssembly>
+    <Paket>True</Paket>
+    <assemblyIdentity name="System.Security.Cryptography.Pkcs" publicKeyToken="b03f5f7f11d50a3a" culture="neutral" />
+    <bindingRedirect oldVersion="0.0.0.0-65535.65535.65535.65535" newVersion="4.1.1.0" />
+  </dependentAssembly>
+  <dependentAssembly>
+    <Paket>True</Paket>
+    <assemblyIdentity name="System.Security.Cryptography.Primitives" publicKeyToken="b03f5f7f11d50a3a" culture="neutral" />
+    <bindingRedirect oldVersion="0.0.0.0-65535.65535.65535.65535" newVersion="4.0.1.0" />
+  </dependentAssembly>
+  <dependentAssembly>
+    <Paket>True</Paket>
+    <assemblyIdentity name="System.Security.Permissions" publicKeyToken="cc7b13ffcd2ddd51" culture="neutral" />
+    <bindingRedirect oldVersion="0.0.0.0-65535.65535.65535.65535" newVersion="5.0.0.0" />
+  </dependentAssembly>
+  <dependentAssembly>
+    <Paket>True</Paket>
+    <assemblyIdentity name="System.Security.Principal" publicKeyToken="b03f5f7f11d50a3a" culture="neutral" />
+    <bindingRedirect oldVersion="0.0.0.0-65535.65535.65535.65535" newVersion="4.0.2.0" />
+  </dependentAssembly>
+  <dependentAssembly>
+    <Paket>True</Paket>
+    <assemblyIdentity name="System.Threading" publicKeyToken="b03f5f7f11d50a3a" culture="neutral" />
+    <bindingRedirect oldVersion="0.0.0.0-65535.65535.65535.65535" newVersion="4.0.12.0" />
+  </dependentAssembly>
+</assemblyBinding></runtime></configuration>