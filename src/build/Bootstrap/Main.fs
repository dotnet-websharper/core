// $begin{copyright}
//
// This file is part of WebSharper
//
// Copyright (c) 2008-2014 IntelliFactory
//
// Licensed under the Apache License, Version 2.0 (the "License"); you
// may not use this file except in compliance with the License.  You may
// obtain a copy of the License at
//
//     http://www.apache.org/licenses/LICENSE-2.0
//
// Unless required by applicable law or agreed to in writing, software
// distributed under the License is distributed on an "AS IS" BASIS,
// WITHOUT WARRANTIES OR CONDITIONS OF ANY KIND, either express or
// implied.  See the License for the specific language governing
// permissions and limitations under the License.
//
// $end{copyright}

/// This is the first entry point of the build system.
module WebSharper.Bootstrap.Main

open System
open System.Diagnostics
open System.Collections
open System.Collections.Specialized
open System.IO

/// Finds a command in path.
let FindCommand cmd =
    Environment.GetEnvironmentVariable("PATH").Split(Path.PathSeparator)
    |> Seq.map (fun dir -> Path.Combine(dir, cmd))
    |> Seq.tryFind File.Exists

let private IsMono =
    Type.GetType("Mono.Runtime") <> null

/// Executes a command.
let Exec env (command: string) (arguments: string) =
    let psi = ProcessStartInfo()
    let filename =
        if File.Exists(command) then command else
            match FindCommand command with
            | Some command -> command
            | None -> failwithf "Unknown command: %s" command
    if IsMono then
        psi.FileName <- "mono"
        psi.Arguments <- sprintf "\"%s\" %s" filename arguments
    else
        psi.FileName <- filename
        psi.Arguments <- arguments
    psi.CreateNoWindow <- true
    psi.UseShellExecute <- false
    psi.RedirectStandardError <- true
    psi.RedirectStandardOutput <- true
    for (k, v) in env do
        if psi.EnvironmentVariables.ContainsKey(k) |> not then
            psi.EnvironmentVariables.Add(k, v)
    use proc = new Process()
    proc.StartInfo <- psi
    proc.EnableRaisingEvents <- true
    proc.ErrorDataReceived.Add(fun d -> if String.IsNullOrEmpty(d.Data) |> not then eprintfn "%s" d.Data)
    proc.OutputDataReceived.Add(fun d -> if String.IsNullOrEmpty(d.Data) |> not then printfn "%s" d.Data)
    let ok = proc.Start()
    proc.BeginErrorReadLine()
    proc.BeginOutputReadLine()
    proc.WaitForExit()
    if proc.ExitCode <> 0 then
        failwithf "ERROR in %s %s" command arguments

/// Restores NuGet packages.
let RestorePackages () =
    if Directory.Exists("packages") |> not then
        let env = ["EnableNuGetPackageRestore", "true"]
        let nuget = Exec env "tools/NuGet/NuGet.exe"
<<<<<<< HEAD
        nuget "install NuGet.Core -version 2.8.5 -o packages -excludeVersion"
=======
        nuget "install NuGet.Core -version 2.12.0 -o packages -excludeVersion"
>>>>>>> bcb6ef6b
        nuget "install IntelliFactory.Core -pre -o packages -excludeVersion -nocache"
        nuget "install IntelliFactory.Build -pre -o packages -excludeVersion -nocache"
        nuget "install FSharp.Core -version 3.0.2 -o packages"
        nuget "install FSharp.Core -version 4.0.0.1 -o packages"
        nuget "install sharpcompress -version 0.11.6 -o packages -excludeVersion"
        nuget "install Mono.Cecil -version 0.9.6.1 -o packages -excludeVersion"
        nuget "install AjaxMin -version 5.14.5506.26202 -o packages -excludeVersion"
        nuget "install FsNuGet -o packages -excludeVersion -nocache"
        nuget "install Microsoft.CodeAnalysis.CSharp -version 1.3.2 -o packages -excludeVersion"
        Directory.Move("packages/System.Collections.Immutable", "packages/System.Collections.Immutable.Roslyn")
        Directory.Move("packages/System.Reflection.Metadata", "packages/System.Reflection.Metadata.Roslyn")
        nuget "install FSharp.Compiler.Service -pre -o packages -excludeVersion -nocache"

[<EntryPoint>]
let Start args =
    RestorePackages ()
    0
<|MERGE_RESOLUTION|>--- conflicted
+++ resolved
@@ -1,98 +1,94 @@
-// $begin{copyright}
-//
-// This file is part of WebSharper
-//
-// Copyright (c) 2008-2014 IntelliFactory
-//
-// Licensed under the Apache License, Version 2.0 (the "License"); you
-// may not use this file except in compliance with the License.  You may
-// obtain a copy of the License at
-//
-//     http://www.apache.org/licenses/LICENSE-2.0
-//
-// Unless required by applicable law or agreed to in writing, software
-// distributed under the License is distributed on an "AS IS" BASIS,
-// WITHOUT WARRANTIES OR CONDITIONS OF ANY KIND, either express or
-// implied.  See the License for the specific language governing
-// permissions and limitations under the License.
-//
-// $end{copyright}
-
-/// This is the first entry point of the build system.
-module WebSharper.Bootstrap.Main
-
-open System
-open System.Diagnostics
-open System.Collections
-open System.Collections.Specialized
-open System.IO
-
-/// Finds a command in path.
-let FindCommand cmd =
-    Environment.GetEnvironmentVariable("PATH").Split(Path.PathSeparator)
-    |> Seq.map (fun dir -> Path.Combine(dir, cmd))
-    |> Seq.tryFind File.Exists
-
-let private IsMono =
-    Type.GetType("Mono.Runtime") <> null
-
-/// Executes a command.
-let Exec env (command: string) (arguments: string) =
-    let psi = ProcessStartInfo()
-    let filename =
-        if File.Exists(command) then command else
-            match FindCommand command with
-            | Some command -> command
-            | None -> failwithf "Unknown command: %s" command
-    if IsMono then
-        psi.FileName <- "mono"
-        psi.Arguments <- sprintf "\"%s\" %s" filename arguments
-    else
-        psi.FileName <- filename
-        psi.Arguments <- arguments
-    psi.CreateNoWindow <- true
-    psi.UseShellExecute <- false
-    psi.RedirectStandardError <- true
-    psi.RedirectStandardOutput <- true
-    for (k, v) in env do
-        if psi.EnvironmentVariables.ContainsKey(k) |> not then
-            psi.EnvironmentVariables.Add(k, v)
-    use proc = new Process()
-    proc.StartInfo <- psi
-    proc.EnableRaisingEvents <- true
-    proc.ErrorDataReceived.Add(fun d -> if String.IsNullOrEmpty(d.Data) |> not then eprintfn "%s" d.Data)
-    proc.OutputDataReceived.Add(fun d -> if String.IsNullOrEmpty(d.Data) |> not then printfn "%s" d.Data)
-    let ok = proc.Start()
-    proc.BeginErrorReadLine()
-    proc.BeginOutputReadLine()
-    proc.WaitForExit()
-    if proc.ExitCode <> 0 then
-        failwithf "ERROR in %s %s" command arguments
-
-/// Restores NuGet packages.
-let RestorePackages () =
-    if Directory.Exists("packages") |> not then
-        let env = ["EnableNuGetPackageRestore", "true"]
-        let nuget = Exec env "tools/NuGet/NuGet.exe"
-<<<<<<< HEAD
-        nuget "install NuGet.Core -version 2.8.5 -o packages -excludeVersion"
-=======
-        nuget "install NuGet.Core -version 2.12.0 -o packages -excludeVersion"
->>>>>>> bcb6ef6b
-        nuget "install IntelliFactory.Core -pre -o packages -excludeVersion -nocache"
-        nuget "install IntelliFactory.Build -pre -o packages -excludeVersion -nocache"
-        nuget "install FSharp.Core -version 3.0.2 -o packages"
-        nuget "install FSharp.Core -version 4.0.0.1 -o packages"
-        nuget "install sharpcompress -version 0.11.6 -o packages -excludeVersion"
-        nuget "install Mono.Cecil -version 0.9.6.1 -o packages -excludeVersion"
-        nuget "install AjaxMin -version 5.14.5506.26202 -o packages -excludeVersion"
-        nuget "install FsNuGet -o packages -excludeVersion -nocache"
-        nuget "install Microsoft.CodeAnalysis.CSharp -version 1.3.2 -o packages -excludeVersion"
-        Directory.Move("packages/System.Collections.Immutable", "packages/System.Collections.Immutable.Roslyn")
-        Directory.Move("packages/System.Reflection.Metadata", "packages/System.Reflection.Metadata.Roslyn")
-        nuget "install FSharp.Compiler.Service -pre -o packages -excludeVersion -nocache"
-
-[<EntryPoint>]
-let Start args =
-    RestorePackages ()
-    0
+// $begin{copyright}
+//
+// This file is part of WebSharper
+//
+// Copyright (c) 2008-2014 IntelliFactory
+//
+// Licensed under the Apache License, Version 2.0 (the "License"); you
+// may not use this file except in compliance with the License.  You may
+// obtain a copy of the License at
+//
+//     http://www.apache.org/licenses/LICENSE-2.0
+//
+// Unless required by applicable law or agreed to in writing, software
+// distributed under the License is distributed on an "AS IS" BASIS,
+// WITHOUT WARRANTIES OR CONDITIONS OF ANY KIND, either express or
+// implied.  See the License for the specific language governing
+// permissions and limitations under the License.
+//
+// $end{copyright}
+
+/// This is the first entry point of the build system.
+module WebSharper.Bootstrap.Main
+
+open System
+open System.Diagnostics
+open System.Collections
+open System.Collections.Specialized
+open System.IO
+
+/// Finds a command in path.
+let FindCommand cmd =
+    Environment.GetEnvironmentVariable("PATH").Split(Path.PathSeparator)
+    |> Seq.map (fun dir -> Path.Combine(dir, cmd))
+    |> Seq.tryFind File.Exists
+
+let private IsMono =
+    Type.GetType("Mono.Runtime") <> null
+
+/// Executes a command.
+let Exec env (command: string) (arguments: string) =
+    let psi = ProcessStartInfo()
+    let filename =
+        if File.Exists(command) then command else
+            match FindCommand command with
+            | Some command -> command
+            | None -> failwithf "Unknown command: %s" command
+    if IsMono then
+        psi.FileName <- "mono"
+        psi.Arguments <- sprintf "\"%s\" %s" filename arguments
+    else
+        psi.FileName <- filename
+        psi.Arguments <- arguments
+    psi.CreateNoWindow <- true
+    psi.UseShellExecute <- false
+    psi.RedirectStandardError <- true
+    psi.RedirectStandardOutput <- true
+    for (k, v) in env do
+        if psi.EnvironmentVariables.ContainsKey(k) |> not then
+            psi.EnvironmentVariables.Add(k, v)
+    use proc = new Process()
+    proc.StartInfo <- psi
+    proc.EnableRaisingEvents <- true
+    proc.ErrorDataReceived.Add(fun d -> if String.IsNullOrEmpty(d.Data) |> not then eprintfn "%s" d.Data)
+    proc.OutputDataReceived.Add(fun d -> if String.IsNullOrEmpty(d.Data) |> not then printfn "%s" d.Data)
+    let ok = proc.Start()
+    proc.BeginErrorReadLine()
+    proc.BeginOutputReadLine()
+    proc.WaitForExit()
+    if proc.ExitCode <> 0 then
+        failwithf "ERROR in %s %s" command arguments
+
+/// Restores NuGet packages.
+let RestorePackages () =
+    if Directory.Exists("packages") |> not then
+        let env = ["EnableNuGetPackageRestore", "true"]
+        let nuget = Exec env "tools/NuGet/NuGet.exe"
+        nuget "install NuGet.Core -version 2.12.0 -o packages -excludeVersion"
+        nuget "install IntelliFactory.Core -pre -o packages -excludeVersion -nocache"
+        nuget "install IntelliFactory.Build -pre -o packages -excludeVersion -nocache"
+        nuget "install FSharp.Core -version 3.0.2 -o packages"
+        nuget "install FSharp.Core -version 4.0.0.1 -o packages"
+        nuget "install sharpcompress -version 0.11.6 -o packages -excludeVersion"
+        nuget "install Mono.Cecil -version 0.9.6.1 -o packages -excludeVersion"
+        nuget "install AjaxMin -version 5.14.5506.26202 -o packages -excludeVersion"
+        nuget "install FsNuGet -o packages -excludeVersion -nocache"
+        nuget "install Microsoft.CodeAnalysis.CSharp -version 1.3.2 -o packages -excludeVersion"
+        Directory.Move("packages/System.Collections.Immutable", "packages/System.Collections.Immutable.Roslyn")
+        Directory.Move("packages/System.Reflection.Metadata", "packages/System.Reflection.Metadata.Roslyn")
+        nuget "install FSharp.Compiler.Service -pre -o packages -excludeVersion -nocache"
+
+[<EntryPoint>]
+let Start args =
+    RestorePackages ()
+    0