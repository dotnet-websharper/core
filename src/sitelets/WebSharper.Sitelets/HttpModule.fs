--- conflicted
+++ resolved
@@ -34,8 +34,6 @@
 open WebSharper.Web
 module R = WebSharper.Core.Remoting
 
-<<<<<<< HEAD
-=======
 module internal SiteLoading =
 
     type private BF = BindingFlags
@@ -93,7 +91,6 @@
                 |> List.ofSeq |> List.unzip
             (Sitelet.Sum sitelets, Seq.concat actions)
 
->>>>>>> f68e103f
 module private WebUtils =
 
     let [<Literal>] HttpContextKey = "HttpContext"
@@ -126,7 +123,6 @@
             Post = new Http.ParameterCollection(req.Form)
             Get  = new Http.ParameterCollection(req.QueryString)
             ServerVariables = new Http.ParameterCollection(req.ServerVariables)
-<<<<<<< HEAD
             Files =
                 let fs = req.Files
                 seq {
@@ -142,9 +138,6 @@
                             member this.SaveAs(n) = f.SaveAs(n)
                         }
                 }
-=======
-            Files = Seq.cast<HttpPostedFileBase> req.Files
->>>>>>> f68e103f
         }
 
     /// Constructs the sitelet context object.
@@ -172,19 +165,6 @@
         // Create a context
         let context = getContext site ctx resCtx appPath rootFolder req
         // Handle action
-<<<<<<< HEAD
-        async {
-            let! response = Content.ToResponse (site.Controller.Handle action) context
-            let resp = ctx.Response
-            resp.Status <- response.Status.ToString()
-            for header in response.Headers do
-                resp.AddHeader(header.Name, header.Value)
-            if req.Cookies.[RpcHandler.CsrfTokenKey].IsNone then
-                RpcHandler.SetCsrfCookie resp
-            response.WriteBody resp.OutputStream
-            resp.End()
-        }
-=======
         // we use AsyncBuilder directly so there is no .Delay, .For, .Combine calls for minimal overhead
         async.Bind(
             Content.ToResponse (site.Controller.Handle action) context,
@@ -193,13 +173,12 @@
                 resp.Status <- response.Status.ToString()
                 for header in response.Headers do
                     resp.AddHeader(header.Name, header.Value)
-                if req.Cookies.[RpcHandler.CsrfTokenKey] = null then
+                if req.Cookies.[RpcHandler.CsrfTokenKey].IsNone then
                     RpcHandler.SetCsrfCookie resp
                 response.WriteBody resp.OutputStream
                 resp.End()
                 async.Zero()
         )
->>>>>>> f68e103f
 
 /// The ISS handler for WebSharper applications.
 [<Sealed>]
