--- conflicted
+++ resolved
@@ -1,738 +1,712 @@
-﻿// $begin{copyright}
-//
-// This file is part of WebSharper
-//
-// Copyright (c) 2008-2014 IntelliFactory
-//
-// Licensed under the Apache License, Version 2.0 (the "License"); you
-// may not use this file except in compliance with the License.  You may
-// obtain a copy of the License at
-//
-//     http://www.apache.org/licenses/LICENSE-2.0
-//
-// Unless required by applicable law or agreed to in writing, software
-// distributed under the License is distributed on an "AS IS" BASIS,
-// WITHOUT WARRANTIES OR CONDITIONS OF ANY KIND, either express or
-// implied.  See the License for the specific language governing
-// permissions and limitations under the License.
-//
-// $end{copyright}
-
-module WebSharper.Json
-
-open System.Collections.Generic
-open WebSharper
-open WebSharper.JavaScript
-
-type OptionalFieldKind =
-    /// The field doesn't have type option<'T>
-    | NotOption = 0
-    /// The field has type option<'T>
-    | NormalOption = 1
-    /// The field has type option<'T> and is marked [<OptionalField>]
-    | MarkedOption = 2
-
-[<JavaScript>]
-type Provider() =
-
-    abstract EncodeTuple : (unit -> obj -> obj)[] -> (unit -> obj[] -> obj)
-    default this.EncodeTuple encs =
-        fun () args ->
-            box (Array.map2 (fun f x -> f () x) encs args)
-
-    abstract EncodeDateTime : unit -> (unit -> System.DateTime -> obj)
-    default this.EncodeDateTime () =
-        fun () x ->
-            box (x.JS.ToISOString())
-
-    abstract EncodeList : (unit -> 'T -> obj) -> (unit -> list<'T> -> obj)
-    default this.EncodeList encEl =
-        fun () (l: list<'T>) ->
-            let a : obj[] = [||]
-            let encEl = encEl()
-            l |> List.iter (fun x -> a.JS.Push (encEl x) |> ignore)
-            box a
-
-    abstract EncodeRecord : obj -> (string * (unit -> obj -> obj) * OptionalFieldKind)[] -> (unit -> 'T -> obj)
-    default this.EncodeRecord _ fields =
-        fun () x ->
-            let o = New []
-            fields |> Array.iter (fun (name, enc, kind) ->
-                match kind with
-                | OptionalFieldKind.NotOption ->
-                    o?(name) <- enc () x?(name)
-                | OptionalFieldKind.NormalOption ->
-                    match x?(name) with
-                    | Some x -> o?(name) <- enc () x
-                    | None -> ()
-                | OptionalFieldKind.MarkedOption ->
-                    if JS.HasOwnProperty x name then
-                        o?(name) <- enc () x?(name)
-                | _ -> failwith "Invalid field option kind")
-            o
-
-    abstract EncodeUnion : obj -> string -> (string * (string * string * (unit -> obj -> obj) * OptionalFieldKind)[])[] -> (unit -> 'T -> obj)
-    default this.EncodeUnion _ discr cases =
-        fun () x ->
-            if JS.TypeOf x ===. JS.Object then
-                let o = New []
-                let tag = x?("$")
-                let tagName, fields = cases.[tag]
-                if JS.TypeOf discr = JS.Kind.String then o?(discr) <- tagName
-                fields |> Array.iter (fun (from, ``to``, enc, kind) ->
-                    match from with
-                    | null -> // inline record
-                        let record = enc () (x?("$0"))
-                        JS.ForEach record (fun f -> o?(f) <- record?(f); false)
-                    | from -> // normal args
-                        match kind with
-                        | OptionalFieldKind.NotOption ->
-                            o?(``to``) <- enc () (x?(from))
-                        | OptionalFieldKind.NormalOption ->
-                            match x?(from) with
-                            | Some x -> o?(``to``) <- enc () x
-                            | None -> ()
-                        | _ -> failwith "Invalid field option kind")
-                o
-            else box x // [<Constant>]
-
-    abstract EncodeArray : (unit -> 'T -> obj) -> (unit -> 'T[] -> obj)
-    default this.EncodeArray encEl =
-        fun () (a: 'T[]) ->
-            let encEl = encEl()
-            box (Array.map encEl a)
-
-    abstract EncodeSet : (unit -> 'T -> obj) -> (unit -> Set<'T> -> obj)
-    default this.EncodeSet encEl =
-        fun () (s: Set<'T>) ->
-            let a : obj[] = [||]
-            let encEl = encEl()
-            s |> Set.iter (fun x -> a.JS.Push (encEl x) |> ignore)
-            box a
-
-    abstract EncodeStringMap : (unit -> 'T -> obj) -> (unit -> Map<string, 'T> -> obj)
-    default this.EncodeStringMap encEl =
-        fun () (m: Map<string, 'T>) ->
-            let o = New []
-            let encEl = encEl()
-            m |> Map.iter (fun k v -> o?(k) <- encEl v)
-            o
-
-    abstract EncodeStringDictionary : (unit -> 'T -> obj) -> (unit -> Dictionary<string, 'T> -> obj)
-    default this.EncodeStringDictionary encEl =
-        fun () (d: Dictionary<string, 'T>) ->
-            let o = New []
-            let encEl = encEl()
-            for KeyValue(k, v) in d :> seq<_> do o?(k) <- encEl v
-            o
-
-    abstract DecodeTuple : (unit -> obj -> obj)[] -> (unit -> obj -> obj[])
-    default this.DecodeTuple decs =
-        As (this.EncodeTuple decs)
-
-    abstract DecodeDateTime : unit -> (unit -> obj -> System.DateTime)
-    default this.DecodeDateTime() =
-        fun () x ->
-            Date(x :?> string).Self
-
-    abstract DecodeList : (unit -> obj -> 'T) -> (unit -> obj -> list<'T>)
-    default this.DecodeList decEl =
-        fun () a ->
-            let decEl = decEl()
-            List.init (a :?> obj[]).Length (fun i -> decEl (a :?> obj[]).[i])
-
-    abstract DecodeSet : (unit -> obj -> 'T) -> (unit -> obj -> Set<'T>)
-    default this.DecodeSet (decEl: unit -> obj -> 'T) : (unit -> obj -> Set<'T>) =
-        fun () a ->
-            let decEl = decEl()
-            Set.ofArray(Array.map decEl (a :?> obj[]))
-
-    abstract DecodeRecord : obj -> (string * (unit -> obj -> obj) * OptionalFieldKind)[] -> (unit -> obj -> 'T)
-    default this.DecodeRecord t fields =
-        fun () (x: obj) ->
-        let o = if t ===. JS.Undefined then New [] else JS.New t
-        fields |> Array.iter (fun (name, dec, kind) ->
-            match kind with
-            | OptionalFieldKind.NotOption ->
-                o?(name) <- dec () x?(name)
-            | OptionalFieldKind.NormalOption ->
-                o?(name) <-
-                    if JS.HasOwnProperty x name
-                    then Some (dec () x?(name))
-                    else None
-            | OptionalFieldKind.MarkedOption ->
-                if JS.HasOwnProperty x name then
-                    o?(name) <- (dec () x?(name))
-            | _ -> failwith "Invalid field option kind")
-        o
-
-    abstract DecodeUnion : obj -> string -> (string * (string * string * (unit -> obj -> obj) * OptionalFieldKind)[])[] -> (unit -> obj -> 'T)
-    default this.DecodeUnion t discr cases =
-        fun () (x: obj) ->
-            if JS.TypeOf x ===. JS.Object && x !=. null then
-                let o = if t ===. JS.Undefined then New [] else JS.New t
-                let tag =
-                    // [<NamedUnionCases(discr)>]
-                    if JS.TypeOf discr = JS.Kind.String then
-                        let tagName = x?(discr)
-                        cases |> Array.findIndex (fun (name, _) -> name = tagName)
-                    else // [<NamedUnionCases>]
-                        let r = ref JS.Undefined
-                        JS.ForEach discr (fun k ->
-                            if JS.HasOwnProperty x k then r := discr?(k); true else false)
-                        !r
-                o?("$") <- tag
-                cases.[tag] |> snd |> Array.iter (fun (from, ``to``, dec, kind) ->
-                    match from with
-                    | null -> // inline record
-                        o?("$0") <- dec () x
-                    | from -> // normal args
-                        match kind with
-                        | OptionalFieldKind.NotOption ->
-                            o?(from) <- dec () (x?(``to``))
-                        | OptionalFieldKind.NormalOption ->
-                            o?(from) <-
-                                if JS.HasOwnProperty x ``to``
-                                then Some (dec () x?(``to``))
-                                else None
-                        | _ -> failwith "Invalid field option kind")
-                o
-            else x :?> 'T // [<Constant>]
-
-    abstract DecodeArray : (unit -> obj -> 'T) -> (unit -> obj -> 'T[])
-    default this.DecodeArray decEl =
-        As (this.EncodeArray (As decEl))
-
-    abstract DecodeStringMap : (unit -> obj -> 'T) -> (unit -> obj -> Map<string, 'T>)
-    default this.DecodeStringMap decEl =
-        fun () (o: obj) ->
-            let m = ref Map.empty
-            let decEl = decEl ()
-            JS.ForEach o (fun k -> m := Map.add k o?(k) !m; false)
-            !m
-
-    abstract DecodeStringDictionary : (unit -> obj -> 'T) -> (unit -> obj -> Dictionary<string, 'T>)
-    default this.DecodeStringDictionary (decEl: unit -> obj -> 'T) : (unit -> obj -> Dictionary<string, 'T>) =
-        fun () (o: obj) ->
-            let d = System.Collections.Generic.Dictionary()
-            let decEl = decEl ()
-            JS.ForEach o (fun k -> d.[k] <- o?(k); false)
-            d
-
-[<JavaScript>]
-module private Internals =
-
-    let Provider = Provider()
-
-type Provider with
-    [<JavaScript; Inline>]
-    static member Default = Internals.Provider
-
-module Macro =
-
-    module M = WebSharper.Core.Metadata
-    open WebSharper.Core.AST
-    module JI = WebSharper.Core.Json.Internal
-    type private BF = System.Reflection.BindingFlags
-
-    type Parameters =
-        {
-            Warn : string -> unit
-            Provider : Expression
-        }
-
-    [<AutoOpen>]
-    module private Internals =
-
-        let cString s = !~ (Literal.String s)
-        let inline cInt i = !~ (Int i)
-
-        let mainJsonModule =
-            TypeDefinition {
-                FullName = "WebSharper.Json"
-                Assembly = "WebSharper.Main"
-            }
-        let mJson (comp: M.ICompilation) f args =
-            let m = comp.GetClassInfo(mainJsonModule).Value.Methods.Keys |> Seq.find (fun m -> m.Value.MethodName = f)
-            Call(None, NonGeneric mainJsonModule, NonGeneric m, args)
-
-        let (|T|) (t: TypeDefinition) = t.Value.FullName
-        let (|C|_|) (t: Type) =
-            match t with 
-            | ConcreteType { Entity = e; Generics = g} -> Some (e, g)
-            | _ -> None
-
-        let providerType = 
-            TypeDefinition {
-                FullName = "WebSharper.Json+Provider"
-                Assembly = "WebSharper.Web"
-            }
-        let invoke (comp: M.ICompilation) x isEnc n args = 
-            let f = (if isEnc then "Encode" else "Decode") + n
-            let m = comp.GetClassInfo(providerType).Value.Methods.Keys |> Seq.find (fun m -> m.Value.MethodName = f)
-            Call(Some x, NonGeneric providerType, NonGeneric m, args)
-
-        type EncodeResult = Choice<Expression, string>
-
-        let (>>=) (m as x: EncodeResult) (f: Expression -> EncodeResult) =
-            match m with
-            | Choice1Of2 e -> f e
-            | Choice2Of2 _ -> x
-        let ok x = Choice1Of2 x : EncodeResult
-        let fail x = Choice2Of2 x : EncodeResult
-
-        let ident = 
-            let x = Id.New()
-            Lambda([], Lambda ([x], Var x))
-
-        let getEncoding name isEnc param warn (comp: M.ICompilation) (t: Type) =
-            let ctx = System.Collections.Generic.Dictionary()
-            let call = invoke comp param.Provider isEnc
-            let rec encode t =
-                match t with
-                | ArrayType (t, 1) ->
-                    encode t >>= fun e ->
-                    ok (call "Array" [e])
-                | ArrayType _ ->
-                    fail "JSON serialization for multidimensional arrays is not supported."
-                | VoidType
-                | C (T ("Microsoft.FSharp.Core.Unit"
-                                |"System.Boolean"
-                                |"System.SByte" | "System.Byte"
-                                |"System.Int16" | "System.UInt16"
-                                |"System.Int32" | "System.UInt32"
-                                |"System.Int64" | "System.UInt64"
-                                |"System.Single"| "System.Double"
-                                |"System.Decimal"
-                                |"System.String"| "System.Guid"
-                                |"WebSharper.Core.Json+Encoded"), []) ->
-                    ok ident
-                | C (T "Microsoft.FSharp.Collections.FSharpList`1", [t]) ->
-                    encode t >>= fun e ->
-                    ok (call "List" [e])
-                | C (T "Microsoft.FSharp.Collections.FSharpSet`1", [t]) ->
-                    encode t >>= fun e ->
-                    ok (call "Set" [e])
-                | C (T "Microsoft.FSharp.Collections.FSharpMap`2",
-                                [C (T "System.String", []); t]) ->
-                    encode t >>= fun e -> 
-                    ok (call "StringMap" [e])
-                | C (T "System.Collections.Generic.Dictionary`2",
-                                [C (T "System.String", []); t]) ->
-                    encode t >>= fun e ->
-                    ok (call "StringDictionary" [e])
-                | TupleType ts ->
-                    ((fun es -> ok (call "Tuple" [NewArray es])), ts)
-                    ||> List.fold (fun k t ->
-                        fun es -> encode t >>= fun e -> k (e :: es))
-                    <| []
-                | C (T "System.DateTime", []) ->
-                    ok (call "DateTime" [])
-<<<<<<< HEAD
-                | C (td, args) ->
-                    match ctx.TryGetValue td with
-                    | true, (id, e, _) ->
-                        ctx.[td] <- (id, e, true)
-                        ok (Var id)
-                    | false, _ ->
-                        let id = Id.New()
-                        ctx.[td] <- (id, Value Null, false)
-                        ((fun es ->
-                            encRecType t args es >>= fun e ->
-                            let _, _, multiple = ctx.[td]
-                            ctx.[td] <- (id, e, multiple)
-                            ok (Var id)
-=======
-                | T.Concrete (td, args) ->
-                    match ctx.TryGetValue (t) with
-                    | true, (id, e, _) ->
-                        ctx.[t] <- (id, e, true)
-                        ok (J.Var id)
-                    | false, _ ->
-                        let id = J.Id()
-                        ctx.[t] <- (id, !~J.Null, false)
-                        ((fun es ->
-                            encRecType t args es >>= fun e ->
-                            let _, _, multiple = ctx.[t]
-                            ctx.[t] <- (id, e, multiple)
-                            ok (J.Var id)
->>>>>>> 4c635fc4
-                         ), args)
-                        ||> List.fold (fun k t es ->
-                            encode t >>= fun e -> k ((t, e) :: es))
-                        <| []
-                | ConcreteType _ -> failwith "impossible"
-                | FSharpFuncType _ -> 
-                    fail (name + ": Cannot de/serialize a function value.")
-                | ByRefType _ ->
-                    fail (name + ": Cannot de/serialize a byref value.")
-                | TypeParameter _ ->
-                    fail (name + ": Cannot de/serialize a generic value. You must call this function with a concrete type.")
-            // Encode a type that might be recursively defined
-            and encRecType t targs args =
-<<<<<<< HEAD
-                match comp.GetCustomTypeInfo t.TypeDefinition with
-                | M.FSharpRecordInfo fields ->
-=======
-                let tt = t.Load(false)
-                if tt.IsEnum then ok Funs.id else
-                if FST.IsRecord(tt, flags) then
-                    let fields =
-                        FST.GetRecordFields(tt, flags)
-                        |> Array.map (fun f ->
-                            JI.GetName f, f, f.PropertyType)
->>>>>>> 4c635fc4
-                    ((fun es ->
-                        let es, tts = List.unzip es
-                        let tn = 
-                            match comp.GetClassInfo t.TypeDefinition |> Option.bind (fun cls -> cls.Address) with
-                            | Some a -> GlobalAccess a
-                            | _ -> failwithf "Cannot look up type address for: %s" t.AssemblyQualifiedName 
-                        ok (call "Record" [tn; NewArray es])
-                        ), fields)
-                    ||> List.fold (fun k f es -> // f                        
-                            if Option.isSome f.DateTimeFormat then
-                                warn (sprintf "Warning: This record field has a custom DateTime format: %s.%s. \
-                                    Client-side JSON serialization does not support custom DateTime formatting. \
-                                    This field will be serialized using ISO format."
-                                    f.RecordFieldType.TypeDefinition.Value.FullName f.Name)
-                            let t, optionKind =
-                                match f.RecordFieldType with
-                                | ConcreteType { Entity = d; Generics = [p] } when d.Value.FullName = "Microsoft.FSharp.Core.FSharpOption`1" ->
-                                    let kind =
-                                        if f.Optional then
-                                            OptionalFieldKind.MarkedOption    
-                                        else OptionalFieldKind.NormalOption 
-                                    p, cInt (int kind)
-                                | t ->    
-                                    t, cInt (int OptionalFieldKind.NotOption)
-                            encode (t.SubstituteGenerics (Array.ofList targs)) >>= fun e ->
-                            k ((NewArray [cString f.Name; e; optionKind], t) :: es))
-                    <| []
-                // TODO: handle nested case type (possible when using from C#)
-                | M.FSharpUnionInfo u ->
-                    let tryGetInlinableRecordInfo (uci: M.FSharpUnionCaseInfo) =
-                        match uci.Kind with 
-                        | M.NormalFSharpUnionCase [f] when f.Name = "Item" ->
-                            let rec inl uft =
-                                match uft with
-                                | ConcreteType { Entity = fTd } as ft ->
-                                    match comp.GetCustomTypeInfo fTd with
-                                    | M.FSharpRecordInfo fRec -> Some (ft, fRec)
-                                    | _ -> None
-                                | TypeParameter i -> inl (targs.[i])
-                                | _ -> None
-                            inl f.UnionFieldType
-                        | _ -> None
-                    let discr =
-                        match u.NamedUnionCases with
-                        | None -> JI.StandardField
-                        | Some None -> 
-                            let allCases =
-                                u.Cases |> Seq.mapi (fun i uci ->
-                                    i,
-                                    match tryGetInlinableRecordInfo uci with
-                                    | Some (_, fRec) ->
-                                        fRec |> Seq.filter (fun rf ->
-                                            match rf.RecordFieldType with
-                                            | ConcreteType { Entity = e } when 
-                                                e.Value.FullName = "Microsoft.FSharp.Core.FSharpOption`1" -> false
-                                            | _ -> true
-                                        )
-                                        |> Seq.map (fun rf -> rf.Name) |> Set.ofSeq
-                                    | _ -> 
-                                        match uci.Kind with 
-                                        | M.NormalFSharpUnionCase fs ->
-                                            fs |> Seq.map ( fun f -> f.Name) |> Set.ofSeq
-                                        | _ -> Set.empty
-                                )
-                                |> Map.ofSeq
-                            let findDistinguishingCase (cases: Map<int, Set<string>>) =
-                                cases
-                                |> Map.tryPick (fun t fs ->
-                                    let allOtherFields =
-                                        allCases
-                                        |> Seq.choose (fun (KeyValue(t', fs)) ->
-                                            if t = t' then None else Some fs)
-                                        |> Set.unionMany
-                                    let uniqueCases = fs - allOtherFields
-                                    if Set.isEmpty uniqueCases then
-                                        None
-                                    else Some (Seq.head uniqueCases, t)
-                                )
-                            let rec buildTable acc cases =
-                                if Map.isEmpty cases then acc else
-                                match findDistinguishingCase cases with
-                                | None -> failwithf "No decoder for %s" t.AssemblyQualifiedName
-                                | Some (name, tag) ->
-                                    buildTable
-                                        <| (name, tag) :: acc
-                                        <| Map.remove tag cases
-                            buildTable [] allCases |> JI.NoField
-                        | Some (Some n) -> JI.NamedField n
-                    let cases = u.Cases
-                    ((0, fun cases ->
-                        let cases = NewArray cases
-                        let discr =
-                            match discr with
-                            | JI.NoField discrFields ->
-                                discrFields
-                                |> List.map (fun (name, id) -> name, cInt id)
-                                |> Object
-                            | JI.StandardField -> cString "$"
-                            | JI.NamedField n -> cString n
-                        let tn =
-                            match comp.GetClassInfo t.TypeDefinition |> Option.bind (fun cls -> cls.Address) with
-                            | Some a -> GlobalAccess a
-                            | _ -> failwithf "Cannot look up type address for: %s" t.AssemblyQualifiedName 
-                        ok (call "Union" [tn; discr; cases])
-                        ), cases)
-                    ||> List.fold (fun (i, k) case ->
-                        i + 1, fun es ->
-                            match tryGetInlinableRecordInfo case with
-                            | Some (ft, _) -> 
-                                let tag =
-                                    match discr with
-                                    | JI.StandardField -> cInt i
-                                    | _ -> cString (match case.JsonName with Some n -> n | _ -> case.Name)
-                                encode ft >>= fun e ->
-                                k (NewArray [tag; NewArray [NewArray [!~Null; !~Null; e]]] :: es)
-                            | _ ->
-                            match case.Kind with
-                            | M.NormalFSharpUnionCase fields ->
-                                ((0, fun argNames ->
-                                    let tag =
-                                        match u.NamedUnionCases with
-                                        | None -> cInt i
-                                        | _ -> cString (match case.JsonName with Some n -> n | _ -> case.Name)
-                                    k (NewArray [tag; NewArray argNames] :: es)
-                                    ), fields)
-                                ||> List.fold (fun (j, k) f -> //(argName, argT, argFlags) ->
-                                    if Option.isSome f.DateTimeFormat then
-                                        warn (sprintf "Warning: This union case field has a custom DateTime format: %s.%s [%s]. \
-                                            Client-side JSON serialization does not support custom DateTime formatting. \
-                                            This field will be serialized using ISO format."
-                                            f.UnionFieldType.TypeDefinition.Value.FullName case.Name f.Name)
-                                    let argT, optionKind =
-                                        match f.UnionFieldType with
-                                        | ConcreteType { Entity = d; Generics = [p] } when d.Value.FullName = "Microsoft.FSharp.Core.FSharpOption`1" ->
-                                            p, cInt (int OptionalFieldKind.NormalOption)
-                                        | t ->    
-                                            t, cInt (int OptionalFieldKind.NotOption)
-                                    j + 1, fun es ->
-                                        encode (argT.SubstituteGenerics (Array.ofList targs)) >>= fun e ->
-                                        k (NewArray [cString ("$" + string j); cString f.Name; e; optionKind] :: es))
-                                |> snd
-                                <| []
-                            | M.ConstantFSharpUnionCase _ -> k (!~Null :: es)
-                    )
-                    |> snd
-                    <| []
-                | _ -> 
-                    fail (name + ": Type not supported: " + t.TypeDefinition.Value.FullName)
-            match encode t with
-            | Choice1Of2 x ->
-                if ctx |> Seq.forall (fun (KeyValue(_, (_, _, multiple))) -> not multiple) then
-                    // Every type is present only once and non-recursive;
-                    // no need for "let"s at all, we can just have one big expression.
-                    let trI =
-                        { new Transformer() with
-                            override this.TransformVar id = 
-                                let repl =
-                                    ctx
-                                    |> Array.ofSeq
-                                    |> Array.tryPick (fun (KeyValue(k, (id', e, _))) ->
-                                        if id = id' then
-                                            ctx.Remove(k) |> ignore
-                                            Some e
-                                        else None)    
-                                match repl with
-                                | Some e -> e
-                                | _ -> Var id
-                        }
-                    let rec sub x =
-                        let res = trI.TransformExpression x 
-                        if ctx.Count = 0 then res else sub res
-                    sub x
-                else
-                    LetRec(
-                        let fld = !~(String "x")
-                        [for KeyValue(_, (id, e, multiple)) in ctx do
-                            let xid = Id.New()
-                            // xid = {}
-                            yield xid, Object []
-                            // id = function() { if (!xid.x) { xid.x = e() }; return xid.x; }
-                            yield id, Lambda([],
-                                Sequential [
-                                    Conditional(
-                                        Unary(UnaryOperator.``!``, ItemGet(Var xid, fld)),
-                                        ItemSet(Var xid, fld, Application(e, [])),
-                                        !~Null);
-                                    ItemGet(Var xid, fld)])
-                        ], x)
-            | Choice2Of2 msg -> failwithf "%A: %s" t msg
-
-        let encodeLambda name param warn comp t =
-            Application(getEncoding name true param warn comp t, [])
-
-        let encode name param warn comp t arg =
-            Application(encodeLambda name param warn comp t, [arg])
-
-        let decodeLambda name param warn comp t =
-            Application(getEncoding name false param warn comp t, [])
-
-        let decode name param warn comp t arg =
-            Application(decodeLambda name param warn comp t, [arg])
-
-    type Parameters with
-
-        static member Default =
-            {
-                Warn = ignore
-                Provider =
-                    let prTyp = typeof<Provider>
-                    Call(
-                        None, 
-                        NonGeneric (Reflection.ReadTypeDefinition prTyp),
-                        NonGeneric (Reflection.ReadMethod (prTyp.GetProperty("Default", BF.Static ||| BF.Public).GetGetMethod())),
-                        []
-                    )
-            }
-
-    let Encode param warn comp t arg =
-        // ENCODE()(arg)
-        encode "Encode" param warn comp t arg
-
-    let EncodeLambda param warn t =
-        // ENCODE()
-        encodeLambda "EncodeLambda" param warn t
-
-    let Serialize param warn comp t arg =
-        // JSON.stringify(ENCODE()(arg))
-        mJson comp "Stringify" [encode "Serialize" param warn comp t arg]
-
-    let SerializeLambda param warn comp t =
-        let enc = Id.New()
-        let arg = Id.New()
-        // let enc = ENCODE() in fun arg -> JSON.stringify(enc(arg))
-        Let(enc, encodeLambda "SerializeLambda" param warn comp t,
-            Lambda([arg],
-                mJson comp "Stringify" [Application(Var enc, [Var arg])]))
-
-    let Decode param warn comp t arg =
-        // DECODE()(arg)
-        decode "Decode" param warn comp t arg
-
-    let DecodeLambda param warn comp t =
-        // DECODE()
-        decodeLambda "DecodeLambda" param warn comp t
-
-    let Deserialize param warn comp t arg =
-        // DECODE()(JSON.parse(arg))
-        decode "Deserialize" param warn comp t (mJson comp "Parse" [arg])
-
-    let DeserializeLambda param warn comp t =
-        // let dec = DECODE() in fun arg -> dec(JSON.parse(arg))
-        let dec = Id.New()
-        let arg = Id.New()
-        Let(dec, decodeLambda "DeserializeLambda" param warn comp t,
-            Lambda([arg],
-                Application(Var dec, [mJson comp "Parse" [Var arg]])))
-
-    type SerializeMacro() =
-        inherit WebSharper.Core.Macro()
-
-        static let rec last = function
-            | [x] -> x
-            | x :: l -> last l
-            | _ -> failwith ""
-
-        override this.TranslateCall(c) =
-            let warning = ref None
-            let warn msg = 
-                warning := Some msg
-            let param = Parameters.Default
-            let f, provider =
-                match c.Method.Entity.Value.MethodName with
-                | "Encode" -> Encode, param.Provider
-                | "Decode" -> Decode, param.Provider
-                | "Serialize" -> Serialize, param.Provider
-                | "Deserialize" -> Deserialize, param.Provider
-                | "EncodeWith" -> Encode, List.head c.Arguments
-                | "DecodeWith" -> Decode, List.head c.Arguments
-                | "SerializeWith" -> Serialize, List.head c.Arguments
-                | "DeserializeWith" -> Deserialize, List.head c.Arguments
-                | _ -> failwith "Invalid macro invocation"
-            let id = Id.New()
-            let res =
-                Let(id, provider, f {param with Provider = Var id} warn c.Compilation c.Method.Generics.Head (last c.Arguments))
-                |> WebSharper.Core.MacroOk
-            match !warning with
-            | None -> res
-            | Some msg -> WebSharper.Core.MacroWarning(msg, res)
-
-open Macro
-
-/// Encodes an object in such a way that JSON stringification
-/// results in the same readable format as Sitelets.
-/// Client-side only.
-[<Macro(typeof<SerializeMacro>)>]
-let Encode<'T> (x: 'T) = X<obj>
-
-/// Encodes an object in such a way that JSON stringification
-/// results in the same readable format as Sitelets.
-/// Client-side only.
-[<Macro(typeof<SerializeMacro>)>]
-let EncodeWith<'T> (provider: Provider) (x: 'T) = X<obj>
-
-/// Serializes an object to JSON using the same readable format as Sitelets.
-/// For plain JSON stringification, see Json.Stringify.
-[<Macro(typeof<SerializeMacro>)>]
-let Serialize<'T> (x: 'T) =
-    Web.Shared.PlainJson.GetEncoder<'T>().Encode x
-    |> Web.Shared.PlainJson.Pack
-    |> Core.Json.Stringify
-
-/// Serializes an object to JSON using the same readable format as Sitelets.
-/// For plain JSON stringification, see Json.Stringify.
-/// Client-side only.
-[<Macro(typeof<SerializeMacro>)>]
-let SerializeWith<'T> (provider: Provider) (x: 'T) = X<string>
-
-/// Decodes an object parsed from the same readable JSON format as Sitelets.
-/// Client-side only.
-[<Macro(typeof<SerializeMacro>)>]
-let Decode<'T> (x: obj) = X<'T>
-
-/// Decodes an object parsed from the same readable JSON format as Sitelets.
-/// Client-side only.
-[<Macro(typeof<SerializeMacro>)>]
-let DecodeWith<'T> (provider: Provider) (x: obj) = X<'T>
-
-/// Deserializes a JSON string using the same readable format as Sitelets.
-/// For plain JSON parsing, see Json.Parse.
-[<Macro(typeof<SerializeMacro>)>]
-let Deserialize<'T> (x: string) =
-    Core.Json.Parse x
-    |> Web.Shared.PlainJson.GetDecoder<'T>().Decode
-
-/// Deserializes a JSON string using the same readable format as Sitelets.
-/// For plain JSON parsing, see Json.Parse.
-/// Client-side only.
-[<Macro(typeof<SerializeMacro>)>]
-let DeserializeWith<'T> (provider: Provider) (x: string) = X<'T>
-
-/// Test the shape of a JSON encoded value.
-/// Client-side only.
-let (|Object|Array|Number|String|Boolean|Undefined|) (o: WebSharper.Core.Json.Encoded) =
-    match JS.TypeOf o with
-    | JS.Kind.Boolean -> Boolean (As<bool> o)
-    | JS.Kind.Number -> Number (As<float> o)
-    | JS.Kind.String -> String (As<string> o)
-    | JS.Kind.Undefined -> Undefined o
-    | JS.Kind.Function -> failwith ""
-    | JS.Kind.Object ->
-        if JS.InstanceOf o JS.Window?Array then
-            Array (As<WebSharper.JavaScript.Array<WebSharper.Core.Json.Encoded>> o)
-        else
+﻿// $begin{copyright}
+//
+// This file is part of WebSharper
+//
+// Copyright (c) 2008-2014 IntelliFactory
+//
+// Licensed under the Apache License, Version 2.0 (the "License"); you
+// may not use this file except in compliance with the License.  You may
+// obtain a copy of the License at
+//
+//     http://www.apache.org/licenses/LICENSE-2.0
+//
+// Unless required by applicable law or agreed to in writing, software
+// distributed under the License is distributed on an "AS IS" BASIS,
+// WITHOUT WARRANTIES OR CONDITIONS OF ANY KIND, either express or
+// implied.  See the License for the specific language governing
+// permissions and limitations under the License.
+//
+// $end{copyright}
+
+module WebSharper.Json
+
+open System.Collections.Generic
+open WebSharper
+open WebSharper.JavaScript
+
+type OptionalFieldKind =
+    /// The field doesn't have type option<'T>
+    | NotOption = 0
+    /// The field has type option<'T>
+    | NormalOption = 1
+    /// The field has type option<'T> and is marked [<OptionalField>]
+    | MarkedOption = 2
+
+[<JavaScript>]
+type Provider() =
+
+    abstract EncodeTuple : (unit -> obj -> obj)[] -> (unit -> obj[] -> obj)
+    default this.EncodeTuple encs =
+        fun () args ->
+            box (Array.map2 (fun f x -> f () x) encs args)
+
+    abstract EncodeDateTime : unit -> (unit -> System.DateTime -> obj)
+    default this.EncodeDateTime () =
+        fun () x ->
+            box (x.JS.ToISOString())
+
+    abstract EncodeList : (unit -> 'T -> obj) -> (unit -> list<'T> -> obj)
+    default this.EncodeList encEl =
+        fun () (l: list<'T>) ->
+            let a : obj[] = [||]
+            let encEl = encEl()
+            l |> List.iter (fun x -> a.JS.Push (encEl x) |> ignore)
+            box a
+
+    abstract EncodeRecord : obj -> (string * (unit -> obj -> obj) * OptionalFieldKind)[] -> (unit -> 'T -> obj)
+    default this.EncodeRecord _ fields =
+        fun () x ->
+            let o = New []
+            fields |> Array.iter (fun (name, enc, kind) ->
+                match kind with
+                | OptionalFieldKind.NotOption ->
+                    o?(name) <- enc () x?(name)
+                | OptionalFieldKind.NormalOption ->
+                    match x?(name) with
+                    | Some x -> o?(name) <- enc () x
+                    | None -> ()
+                | OptionalFieldKind.MarkedOption ->
+                    if JS.HasOwnProperty x name then
+                        o?(name) <- enc () x?(name)
+                | _ -> failwith "Invalid field option kind")
+            o
+
+    abstract EncodeUnion : obj -> string -> (string * (string * string * (unit -> obj -> obj) * OptionalFieldKind)[])[] -> (unit -> 'T -> obj)
+    default this.EncodeUnion _ discr cases =
+        fun () x ->
+            if JS.TypeOf x ===. JS.Object then
+                let o = New []
+                let tag = x?("$")
+                let tagName, fields = cases.[tag]
+                if JS.TypeOf discr = JS.Kind.String then o?(discr) <- tagName
+                fields |> Array.iter (fun (from, ``to``, enc, kind) ->
+                    match from with
+                    | null -> // inline record
+                        let record = enc () (x?("$0"))
+                        JS.ForEach record (fun f -> o?(f) <- record?(f); false)
+                    | from -> // normal args
+                        match kind with
+                        | OptionalFieldKind.NotOption ->
+                            o?(``to``) <- enc () (x?(from))
+                        | OptionalFieldKind.NormalOption ->
+                            match x?(from) with
+                            | Some x -> o?(``to``) <- enc () x
+                            | None -> ()
+                        | _ -> failwith "Invalid field option kind")
+                o
+            else box x // [<Constant>]
+
+    abstract EncodeArray : (unit -> 'T -> obj) -> (unit -> 'T[] -> obj)
+    default this.EncodeArray encEl =
+        fun () (a: 'T[]) ->
+            let encEl = encEl()
+            box (Array.map encEl a)
+
+    abstract EncodeSet : (unit -> 'T -> obj) -> (unit -> Set<'T> -> obj)
+    default this.EncodeSet encEl =
+        fun () (s: Set<'T>) ->
+            let a : obj[] = [||]
+            let encEl = encEl()
+            s |> Set.iter (fun x -> a.JS.Push (encEl x) |> ignore)
+            box a
+
+    abstract EncodeStringMap : (unit -> 'T -> obj) -> (unit -> Map<string, 'T> -> obj)
+    default this.EncodeStringMap encEl =
+        fun () (m: Map<string, 'T>) ->
+            let o = New []
+            let encEl = encEl()
+            m |> Map.iter (fun k v -> o?(k) <- encEl v)
+            o
+
+    abstract EncodeStringDictionary : (unit -> 'T -> obj) -> (unit -> Dictionary<string, 'T> -> obj)
+    default this.EncodeStringDictionary encEl =
+        fun () (d: Dictionary<string, 'T>) ->
+            let o = New []
+            let encEl = encEl()
+            for KeyValue(k, v) in d :> seq<_> do o?(k) <- encEl v
+            o
+
+    abstract DecodeTuple : (unit -> obj -> obj)[] -> (unit -> obj -> obj[])
+    default this.DecodeTuple decs =
+        As (this.EncodeTuple decs)
+
+    abstract DecodeDateTime : unit -> (unit -> obj -> System.DateTime)
+    default this.DecodeDateTime() =
+        fun () x ->
+            Date(x :?> string).Self
+
+    abstract DecodeList : (unit -> obj -> 'T) -> (unit -> obj -> list<'T>)
+    default this.DecodeList decEl =
+        fun () a ->
+            let decEl = decEl()
+            List.init (a :?> obj[]).Length (fun i -> decEl (a :?> obj[]).[i])
+
+    abstract DecodeSet : (unit -> obj -> 'T) -> (unit -> obj -> Set<'T>)
+    default this.DecodeSet (decEl: unit -> obj -> 'T) : (unit -> obj -> Set<'T>) =
+        fun () a ->
+            let decEl = decEl()
+            Set.ofArray(Array.map decEl (a :?> obj[]))
+
+    abstract DecodeRecord : obj -> (string * (unit -> obj -> obj) * OptionalFieldKind)[] -> (unit -> obj -> 'T)
+    default this.DecodeRecord t fields =
+        fun () (x: obj) ->
+        let o = if t ===. JS.Undefined then New [] else JS.New t
+        fields |> Array.iter (fun (name, dec, kind) ->
+            match kind with
+            | OptionalFieldKind.NotOption ->
+                o?(name) <- dec () x?(name)
+            | OptionalFieldKind.NormalOption ->
+                o?(name) <-
+                    if JS.HasOwnProperty x name
+                    then Some (dec () x?(name))
+                    else None
+            | OptionalFieldKind.MarkedOption ->
+                if JS.HasOwnProperty x name then
+                    o?(name) <- (dec () x?(name))
+            | _ -> failwith "Invalid field option kind")
+        o
+
+    abstract DecodeUnion : obj -> string -> (string * (string * string * (unit -> obj -> obj) * OptionalFieldKind)[])[] -> (unit -> obj -> 'T)
+    default this.DecodeUnion t discr cases =
+        fun () (x: obj) ->
+            if JS.TypeOf x ===. JS.Object && x !=. null then
+                let o = if t ===. JS.Undefined then New [] else JS.New t
+                let tag =
+                    // [<NamedUnionCases(discr)>]
+                    if JS.TypeOf discr = JS.Kind.String then
+                        let tagName = x?(discr)
+                        cases |> Array.findIndex (fun (name, _) -> name = tagName)
+                    else // [<NamedUnionCases>]
+                        let r = ref JS.Undefined
+                        JS.ForEach discr (fun k ->
+                            if JS.HasOwnProperty x k then r := discr?(k); true else false)
+                        !r
+                o?("$") <- tag
+                cases.[tag] |> snd |> Array.iter (fun (from, ``to``, dec, kind) ->
+                    match from with
+                    | null -> // inline record
+                        o?("$0") <- dec () x
+                    | from -> // normal args
+                        match kind with
+                        | OptionalFieldKind.NotOption ->
+                            o?(from) <- dec () (x?(``to``))
+                        | OptionalFieldKind.NormalOption ->
+                            o?(from) <-
+                                if JS.HasOwnProperty x ``to``
+                                then Some (dec () x?(``to``))
+                                else None
+                        | _ -> failwith "Invalid field option kind")
+                o
+            else x :?> 'T // [<Constant>]
+
+    abstract DecodeArray : (unit -> obj -> 'T) -> (unit -> obj -> 'T[])
+    default this.DecodeArray decEl =
+        As (this.EncodeArray (As decEl))
+
+    abstract DecodeStringMap : (unit -> obj -> 'T) -> (unit -> obj -> Map<string, 'T>)
+    default this.DecodeStringMap decEl =
+        fun () (o: obj) ->
+            let m = ref Map.empty
+            let decEl = decEl ()
+            JS.ForEach o (fun k -> m := Map.add k o?(k) !m; false)
+            !m
+
+    abstract DecodeStringDictionary : (unit -> obj -> 'T) -> (unit -> obj -> Dictionary<string, 'T>)
+    default this.DecodeStringDictionary (decEl: unit -> obj -> 'T) : (unit -> obj -> Dictionary<string, 'T>) =
+        fun () (o: obj) ->
+            let d = System.Collections.Generic.Dictionary()
+            let decEl = decEl ()
+            JS.ForEach o (fun k -> d.[k] <- o?(k); false)
+            d
+
+[<JavaScript>]
+module private Internals =
+
+    let Provider = Provider()
+
+type Provider with
+    [<JavaScript; Inline>]
+    static member Default = Internals.Provider
+
+module Macro =
+
+    module M = WebSharper.Core.Metadata
+    open WebSharper.Core.AST
+    module JI = WebSharper.Core.Json.Internal
+    type private BF = System.Reflection.BindingFlags
+
+    type Parameters =
+        {
+            Warn : string -> unit
+            Provider : Expression
+        }
+
+    [<AutoOpen>]
+    module private Internals =
+
+        let cString s = !~ (Literal.String s)
+        let inline cInt i = !~ (Int i)
+
+        let mainJsonModule =
+            TypeDefinition {
+                FullName = "WebSharper.Json"
+                Assembly = "WebSharper.Main"
+            }
+        let mJson (comp: M.ICompilation) f args =
+            let m = comp.GetClassInfo(mainJsonModule).Value.Methods.Keys |> Seq.find (fun m -> m.Value.MethodName = f)
+            Call(None, NonGeneric mainJsonModule, NonGeneric m, args)
+
+        let (|T|) (t: TypeDefinition) = t.Value.FullName
+        let (|C|_|) (t: Type) =
+            match t with 
+            | ConcreteType { Entity = e; Generics = g} -> Some (e, g)
+            | _ -> None
+
+        let providerType = 
+            TypeDefinition {
+                FullName = "WebSharper.Json+Provider"
+                Assembly = "WebSharper.Web"
+            }
+        let invoke (comp: M.ICompilation) x isEnc n args = 
+            let f = (if isEnc then "Encode" else "Decode") + n
+            let m = comp.GetClassInfo(providerType).Value.Methods.Keys |> Seq.find (fun m -> m.Value.MethodName = f)
+            Call(Some x, NonGeneric providerType, NonGeneric m, args)
+
+        type EncodeResult = Choice<Expression, string>
+
+        let (>>=) (m as x: EncodeResult) (f: Expression -> EncodeResult) =
+            match m with
+            | Choice1Of2 e -> f e
+            | Choice2Of2 _ -> x
+        let ok x = Choice1Of2 x : EncodeResult
+        let fail x = Choice2Of2 x : EncodeResult
+
+        let ident = 
+            let x = Id.New()
+            Lambda([], Lambda ([x], Var x))
+
+        let getEncoding name isEnc param warn (comp: M.ICompilation) (t: Type) =
+            let ctx = System.Collections.Generic.Dictionary()
+            let call = invoke comp param.Provider isEnc
+            let rec encode t =
+                match t with
+                | ArrayType (t, 1) ->
+                    encode t >>= fun e ->
+                    ok (call "Array" [e])
+                | ArrayType _ ->
+                    fail "JSON serialization for multidimensional arrays is not supported."
+                | VoidType
+                | C (T ("Microsoft.FSharp.Core.Unit"
+                                |"System.Boolean"
+                                |"System.SByte" | "System.Byte"
+                                |"System.Int16" | "System.UInt16"
+                                |"System.Int32" | "System.UInt32"
+                                |"System.Int64" | "System.UInt64"
+                                |"System.Single"| "System.Double"
+                                |"System.Decimal"
+                                |"System.String"| "System.Guid"
+                                |"WebSharper.Core.Json+Encoded"), []) ->
+                    ok ident
+                | C (T "Microsoft.FSharp.Collections.FSharpList`1", [t]) ->
+                    encode t >>= fun e ->
+                    ok (call "List" [e])
+                | C (T "Microsoft.FSharp.Collections.FSharpSet`1", [t]) ->
+                    encode t >>= fun e ->
+                    ok (call "Set" [e])
+                | C (T "Microsoft.FSharp.Collections.FSharpMap`2",
+                                [C (T "System.String", []); t]) ->
+                    encode t >>= fun e -> 
+                    ok (call "StringMap" [e])
+                | C (T "System.Collections.Generic.Dictionary`2",
+                                [C (T "System.String", []); t]) ->
+                    encode t >>= fun e ->
+                    ok (call "StringDictionary" [e])
+                | TupleType ts ->
+                    ((fun es -> ok (call "Tuple" [NewArray es])), ts)
+                    ||> List.fold (fun k t ->
+                        fun es -> encode t >>= fun e -> k (e :: es))
+                    <| []
+                | C (T "System.DateTime", []) ->
+                    ok (call "DateTime" [])
+                | C (td, args) ->
+                    match ctx.TryGetValue td with
+                    | true, (id, e, _) ->
+                        ctx.[td] <- (id, e, true)
+                        ok (Var id)
+                    | false, _ ->
+                        let id = Id.New()
+                        ctx.[td] <- (id, Value Null, false)
+                        ((fun es ->
+                            encRecType t args es >>= fun e ->
+                            let _, _, multiple = ctx.[td]
+                            ctx.[td] <- (id, e, multiple)
+                            ok (Var id)
+                         ), args)
+                        ||> List.fold (fun k t es ->
+                            encode t >>= fun e -> k ((t, e) :: es))
+                        <| []
+                | ConcreteType _ -> failwith "impossible"
+                | FSharpFuncType _ -> 
+                    fail (name + ": Cannot de/serialize a function value.")
+                | ByRefType _ ->
+                    fail (name + ": Cannot de/serialize a byref value.")
+                | TypeParameter _ ->
+                    fail (name + ": Cannot de/serialize a generic value. You must call this function with a concrete type.")
+            // Encode a type that might be recursively defined
+            and encRecType t targs args =
+                match comp.GetCustomTypeInfo t.TypeDefinition with
+                | M.FSharpRecordInfo fields ->
+                    ((fun es ->
+                        let es, tts = List.unzip es
+                        let tn = 
+                            match comp.GetClassInfo t.TypeDefinition |> Option.bind (fun cls -> cls.Address) with
+                            | Some a -> GlobalAccess a
+                            | _ -> failwithf "Cannot look up type address for: %s" t.AssemblyQualifiedName 
+                        ok (call "Record" [tn; NewArray es])
+                        ), fields)
+                    ||> List.fold (fun k f es -> // f                        
+                            if Option.isSome f.DateTimeFormat then
+                                warn (sprintf "Warning: This record field has a custom DateTime format: %s.%s. \
+                                    Client-side JSON serialization does not support custom DateTime formatting. \
+                                    This field will be serialized using ISO format."
+                                    f.RecordFieldType.TypeDefinition.Value.FullName f.Name)
+                            let t, optionKind =
+                                match f.RecordFieldType with
+                                | ConcreteType { Entity = d; Generics = [p] } when d.Value.FullName = "Microsoft.FSharp.Core.FSharpOption`1" ->
+                                    let kind =
+                                        if f.Optional then
+                                            OptionalFieldKind.MarkedOption    
+                                        else OptionalFieldKind.NormalOption 
+                                    p, cInt (int kind)
+                                | t ->    
+                                    t, cInt (int OptionalFieldKind.NotOption)
+                            encode (t.SubstituteGenerics (Array.ofList targs)) >>= fun e ->
+                            k ((NewArray [cString f.Name; e; optionKind], t) :: es))
+                    <| []
+                // TODO: handle nested case type (possible when using from C#)
+                | M.FSharpUnionInfo u ->
+                    let tryGetInlinableRecordInfo (uci: M.FSharpUnionCaseInfo) =
+                        match uci.Kind with 
+                        | M.NormalFSharpUnionCase [f] when f.Name = "Item" ->
+                            let rec inl uft =
+                                match uft with
+                                | ConcreteType { Entity = fTd } as ft ->
+                                    match comp.GetCustomTypeInfo fTd with
+                                    | M.FSharpRecordInfo fRec -> Some (ft, fRec)
+                                    | _ -> None
+                                | TypeParameter i -> inl (targs.[i])
+                                | _ -> None
+                            inl f.UnionFieldType
+                        | _ -> None
+                    let discr =
+                        match u.NamedUnionCases with
+                        | None -> JI.StandardField
+                        | Some None -> 
+                            let allCases =
+                                u.Cases |> Seq.mapi (fun i uci ->
+                                    i,
+                                    match tryGetInlinableRecordInfo uci with
+                                    | Some (_, fRec) ->
+                                        fRec |> Seq.filter (fun rf ->
+                                            match rf.RecordFieldType with
+                                            | ConcreteType { Entity = e } when 
+                                                e.Value.FullName = "Microsoft.FSharp.Core.FSharpOption`1" -> false
+                                            | _ -> true
+                                        )
+                                        |> Seq.map (fun rf -> rf.Name) |> Set.ofSeq
+                                    | _ -> 
+                                        match uci.Kind with 
+                                        | M.NormalFSharpUnionCase fs ->
+                                            fs |> Seq.map ( fun f -> f.Name) |> Set.ofSeq
+                                        | _ -> Set.empty
+                                )
+                                |> Map.ofSeq
+                            let findDistinguishingCase (cases: Map<int, Set<string>>) =
+                                cases
+                                |> Map.tryPick (fun t fs ->
+                                    let allOtherFields =
+                                        allCases
+                                        |> Seq.choose (fun (KeyValue(t', fs)) ->
+                                            if t = t' then None else Some fs)
+                                        |> Set.unionMany
+                                    let uniqueCases = fs - allOtherFields
+                                    if Set.isEmpty uniqueCases then
+                                        None
+                                    else Some (Seq.head uniqueCases, t)
+                                )
+                            let rec buildTable acc cases =
+                                if Map.isEmpty cases then acc else
+                                match findDistinguishingCase cases with
+                                | None -> failwithf "No decoder for %s" t.AssemblyQualifiedName
+                                | Some (name, tag) ->
+                                    buildTable
+                                        <| (name, tag) :: acc
+                                        <| Map.remove tag cases
+                            buildTable [] allCases |> JI.NoField
+                        | Some (Some n) -> JI.NamedField n
+                    let cases = u.Cases
+                    ((0, fun cases ->
+                        let cases = NewArray cases
+                        let discr =
+                            match discr with
+                            | JI.NoField discrFields ->
+                                discrFields
+                                |> List.map (fun (name, id) -> name, cInt id)
+                                |> Object
+                            | JI.StandardField -> cString "$"
+                            | JI.NamedField n -> cString n
+                        let tn =
+                            match comp.GetClassInfo t.TypeDefinition |> Option.bind (fun cls -> cls.Address) with
+                            | Some a -> GlobalAccess a
+                            | _ -> failwithf "Cannot look up type address for: %s" t.AssemblyQualifiedName 
+                        ok (call "Union" [tn; discr; cases])
+                        ), cases)
+                    ||> List.fold (fun (i, k) case ->
+                        i + 1, fun es ->
+                            match tryGetInlinableRecordInfo case with
+                            | Some (ft, _) -> 
+                                let tag =
+                                    match discr with
+                                    | JI.StandardField -> cInt i
+                                    | _ -> cString (match case.JsonName with Some n -> n | _ -> case.Name)
+                                encode ft >>= fun e ->
+                                k (NewArray [tag; NewArray [NewArray [!~Null; !~Null; e]]] :: es)
+                            | _ ->
+                            match case.Kind with
+                            | M.NormalFSharpUnionCase fields ->
+                                ((0, fun argNames ->
+                                    let tag =
+                                        match u.NamedUnionCases with
+                                        | None -> cInt i
+                                        | _ -> cString (match case.JsonName with Some n -> n | _ -> case.Name)
+                                    k (NewArray [tag; NewArray argNames] :: es)
+                                    ), fields)
+                                ||> List.fold (fun (j, k) f -> //(argName, argT, argFlags) ->
+                                    if Option.isSome f.DateTimeFormat then
+                                        warn (sprintf "Warning: This union case field has a custom DateTime format: %s.%s [%s]. \
+                                            Client-side JSON serialization does not support custom DateTime formatting. \
+                                            This field will be serialized using ISO format."
+                                            f.UnionFieldType.TypeDefinition.Value.FullName case.Name f.Name)
+                                    let argT, optionKind =
+                                        match f.UnionFieldType with
+                                        | ConcreteType { Entity = d; Generics = [p] } when d.Value.FullName = "Microsoft.FSharp.Core.FSharpOption`1" ->
+                                            p, cInt (int OptionalFieldKind.NormalOption)
+                                        | t ->    
+                                            t, cInt (int OptionalFieldKind.NotOption)
+                                    j + 1, fun es ->
+                                        encode (argT.SubstituteGenerics (Array.ofList targs)) >>= fun e ->
+                                        k (NewArray [cString ("$" + string j); cString f.Name; e; optionKind] :: es))
+                                |> snd
+                                <| []
+                            | M.ConstantFSharpUnionCase _ -> k (!~Null :: es)
+                    )
+                    |> snd
+                    <| []
+                | _ -> 
+                    fail (name + ": Type not supported: " + t.TypeDefinition.Value.FullName)
+            match encode t with
+            | Choice1Of2 x ->
+                if ctx |> Seq.forall (fun (KeyValue(_, (_, _, multiple))) -> not multiple) then
+                    // Every type is present only once and non-recursive;
+                    // no need for "let"s at all, we can just have one big expression.
+                    let trI =
+                        { new Transformer() with
+                            override this.TransformVar id = 
+                                let repl =
+                                    ctx
+                                    |> Array.ofSeq
+                                    |> Array.tryPick (fun (KeyValue(k, (id', e, _))) ->
+                                        if id = id' then
+                                            ctx.Remove(k) |> ignore
+                                            Some e
+                                        else None)    
+                                match repl with
+                                | Some e -> e
+                                | _ -> Var id
+                        }
+                    let rec sub x =
+                        let res = trI.TransformExpression x 
+                        if ctx.Count = 0 then res else sub res
+                    sub x
+                else
+                    LetRec(
+                        let fld = !~(String "x")
+                        [for KeyValue(_, (id, e, multiple)) in ctx do
+                            let xid = Id.New()
+                            // xid = {}
+                            yield xid, Object []
+                            // id = function() { if (!xid.x) { xid.x = e() }; return xid.x; }
+                            yield id, Lambda([],
+                                Sequential [
+                                    Conditional(
+                                        Unary(UnaryOperator.``!``, ItemGet(Var xid, fld)),
+                                        ItemSet(Var xid, fld, Application(e, [])),
+                                        !~Null);
+                                    ItemGet(Var xid, fld)])
+                        ], x)
+            | Choice2Of2 msg -> failwithf "%A: %s" t msg
+
+        let encodeLambda name param warn comp t =
+            Application(getEncoding name true param warn comp t, [])
+
+        let encode name param warn comp t arg =
+            Application(encodeLambda name param warn comp t, [arg])
+
+        let decodeLambda name param warn comp t =
+            Application(getEncoding name false param warn comp t, [])
+
+        let decode name param warn comp t arg =
+            Application(decodeLambda name param warn comp t, [arg])
+
+    type Parameters with
+
+        static member Default =
+            {
+                Warn = ignore
+                Provider =
+                    let prTyp = typeof<Provider>
+                    Call(
+                        None, 
+                        NonGeneric (Reflection.ReadTypeDefinition prTyp),
+                        NonGeneric (Reflection.ReadMethod (prTyp.GetProperty("Default", BF.Static ||| BF.Public).GetGetMethod())),
+                        []
+                    )
+            }
+
+    let Encode param warn comp t arg =
+        // ENCODE()(arg)
+        encode "Encode" param warn comp t arg
+
+    let EncodeLambda param warn t =
+        // ENCODE()
+        encodeLambda "EncodeLambda" param warn t
+
+    let Serialize param warn comp t arg =
+        // JSON.stringify(ENCODE()(arg))
+        mJson comp "Stringify" [encode "Serialize" param warn comp t arg]
+
+    let SerializeLambda param warn comp t =
+        let enc = Id.New()
+        let arg = Id.New()
+        // let enc = ENCODE() in fun arg -> JSON.stringify(enc(arg))
+        Let(enc, encodeLambda "SerializeLambda" param warn comp t,
+            Lambda([arg],
+                mJson comp "Stringify" [Application(Var enc, [Var arg])]))
+
+    let Decode param warn comp t arg =
+        // DECODE()(arg)
+        decode "Decode" param warn comp t arg
+
+    let DecodeLambda param warn comp t =
+        // DECODE()
+        decodeLambda "DecodeLambda" param warn comp t
+
+    let Deserialize param warn comp t arg =
+        // DECODE()(JSON.parse(arg))
+        decode "Deserialize" param warn comp t (mJson comp "Parse" [arg])
+
+    let DeserializeLambda param warn comp t =
+        // let dec = DECODE() in fun arg -> dec(JSON.parse(arg))
+        let dec = Id.New()
+        let arg = Id.New()
+        Let(dec, decodeLambda "DeserializeLambda" param warn comp t,
+            Lambda([arg],
+                Application(Var dec, [mJson comp "Parse" [Var arg]])))
+
+    type SerializeMacro() =
+        inherit WebSharper.Core.Macro()
+
+        static let rec last = function
+            | [x] -> x
+            | x :: l -> last l
+            | _ -> failwith ""
+
+        override this.TranslateCall(c) =
+            let warning = ref None
+            let warn msg = 
+                warning := Some msg
+            let param = Parameters.Default
+            let f, provider =
+                match c.Method.Entity.Value.MethodName with
+                | "Encode" -> Encode, param.Provider
+                | "Decode" -> Decode, param.Provider
+                | "Serialize" -> Serialize, param.Provider
+                | "Deserialize" -> Deserialize, param.Provider
+                | "EncodeWith" -> Encode, List.head c.Arguments
+                | "DecodeWith" -> Decode, List.head c.Arguments
+                | "SerializeWith" -> Serialize, List.head c.Arguments
+                | "DeserializeWith" -> Deserialize, List.head c.Arguments
+                | _ -> failwith "Invalid macro invocation"
+            let id = Id.New()
+            let res =
+                Let(id, provider, f {param with Provider = Var id} warn c.Compilation c.Method.Generics.Head (last c.Arguments))
+                |> WebSharper.Core.MacroOk
+            match !warning with
+            | None -> res
+            | Some msg -> WebSharper.Core.MacroWarning(msg, res)
+
+open Macro
+
+/// Encodes an object in such a way that JSON stringification
+/// results in the same readable format as Sitelets.
+/// Client-side only.
+[<Macro(typeof<SerializeMacro>)>]
+let Encode<'T> (x: 'T) = X<obj>
+
+/// Encodes an object in such a way that JSON stringification
+/// results in the same readable format as Sitelets.
+/// Client-side only.
+[<Macro(typeof<SerializeMacro>)>]
+let EncodeWith<'T> (provider: Provider) (x: 'T) = X<obj>
+
+/// Serializes an object to JSON using the same readable format as Sitelets.
+/// For plain JSON stringification, see Json.Stringify.
+[<Macro(typeof<SerializeMacro>)>]
+let Serialize<'T> (x: 'T) =
+    Web.Shared.PlainJson.GetEncoder<'T>().Encode x
+    |> Web.Shared.PlainJson.Pack
+    |> Core.Json.Stringify
+
+/// Serializes an object to JSON using the same readable format as Sitelets.
+/// For plain JSON stringification, see Json.Stringify.
+/// Client-side only.
+[<Macro(typeof<SerializeMacro>)>]
+let SerializeWith<'T> (provider: Provider) (x: 'T) = X<string>
+
+/// Decodes an object parsed from the same readable JSON format as Sitelets.
+/// Client-side only.
+[<Macro(typeof<SerializeMacro>)>]
+let Decode<'T> (x: obj) = X<'T>
+
+/// Decodes an object parsed from the same readable JSON format as Sitelets.
+/// Client-side only.
+[<Macro(typeof<SerializeMacro>)>]
+let DecodeWith<'T> (provider: Provider) (x: obj) = X<'T>
+
+/// Deserializes a JSON string using the same readable format as Sitelets.
+/// For plain JSON parsing, see Json.Parse.
+[<Macro(typeof<SerializeMacro>)>]
+let Deserialize<'T> (x: string) =
+    Core.Json.Parse x
+    |> Web.Shared.PlainJson.GetDecoder<'T>().Decode
+
+/// Deserializes a JSON string using the same readable format as Sitelets.
+/// For plain JSON parsing, see Json.Parse.
+/// Client-side only.
+[<Macro(typeof<SerializeMacro>)>]
+let DeserializeWith<'T> (provider: Provider) (x: string) = X<'T>
+
+/// Test the shape of a JSON encoded value.
+/// Client-side only.
+let (|Object|Array|Number|String|Boolean|Undefined|) (o: WebSharper.Core.Json.Encoded) =
+    match JS.TypeOf o with
+    | JS.Kind.Boolean -> Boolean (As<bool> o)
+    | JS.Kind.Number -> Number (As<float> o)
+    | JS.Kind.String -> String (As<string> o)
+    | JS.Kind.Undefined -> Undefined o
+    | JS.Kind.Function -> failwith ""
+    | JS.Kind.Object ->
+        if JS.InstanceOf o JS.Window?Array then
+            Array (As<WebSharper.JavaScript.Array<WebSharper.Core.Json.Encoded>> o)
+        else
             Object (As<WebSharper.JavaScript.Object<WebSharper.Core.Json.Encoded>> o)