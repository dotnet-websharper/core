--- conflicted
+++ resolved
@@ -1,4 +1,3 @@
-<<<<<<< HEAD
 // $begin{copyright}
 //
 // This file is part of WebSharper
@@ -26,7 +25,6 @@
 
 module M = WebSharper.Core.Metadata
 module R = WebSharper.Core.AST.Reflection
-//module P = WebSharper.Core.JavaScript.Packager
 
 /// A server-side control that adds a runtime dependency on a given resource.
 type Require (t: System.Type, [<System.ParamArray>] parameters: obj[]) =
@@ -45,11 +43,13 @@
 
     interface IRequiresResources with
         member this.Encode(_, _) = []
-        member this.Requires = req :> _
+        member this.Requires(_) = req :> _
 
 #if NET461 // ASP.NET: Control
     override this.OnLoad _ =
-        this.ID <- ScriptManager.Find(base.Page).Register None this
+        this.ID <-
+            ScriptManager.Find(base.Page)
+                .Register(None, this, Shared.Metadata, Shared.Json)
 
     override this.Render _ = ()
 #endif
@@ -81,7 +81,9 @@
 
 #if NET461 // ASP.NET: Control
     override this.OnLoad _ =
-        this.ID <- ScriptManager.Find(base.Page).Register (Some id) this
+        this.ID <-
+            ScriptManager.Find(base.Page)
+                .Register(Some id, this, Shared.Metadata, Shared.Json)
 #endif
 
     interface INode with
@@ -104,7 +106,7 @@
         M.MethodNode (R.ReadTypeDefinition t, R.ReadMethod m)
 
     interface IRequiresResources with
-        member this.Requires =
+        member this.Requires(_) =
             this.GetBodyNode() |> Seq.singleton
 
         member this.Encode(meta, json) =
@@ -121,333 +123,8 @@
 open Microsoft.FSharp.Quotations
 open Microsoft.FSharp.Quotations.Patterns
 
-/// Implements a web control based on a quotation-wrapped top-level body.
-/// Use the function ClientSide to create an InlineControl.
-
-type private FSV = Reflection.FSharpValue
-
-[<CompiledName "FSharpInlineControl">]
-type InlineControl<'T when 'T :> IControlBody>(elt: Expr<'T>) =
-    inherit Control()
-
-    [<System.NonSerialized>]
-    let elt = elt
-
-    let getLocation() =
-        let (|Val|_|) e : 't option =
-            match e with
-            | Quotations.Patterns.Value(:? 't as v,_) -> Some v
-            | _ -> None
-        let l =
-            elt.CustomAttributes |> Seq.tryPick (function
-                | NewTuple [ Val "DebugRange";
-                             NewTuple [ Val (file: string)
-                                        Val (startLine: int)
-                                        Val (startCol: int)
-                                        Val (endLine: int)
-                                        Val (endCol: int) ] ] ->
-                    Some (sprintf "%s: %i.%i-%i.%i" file startLine startCol endLine endCol)
-                | _ -> None)
-        defaultArg l "(no location)"
-
-    static let ctrlReq = M.TypeNode (R.ReadTypeDefinition typeof<InlineControl<IControlBody>>)
-
-    [<System.NonSerialized>]
-    let bodyAndReqs =
-        let declType, meth, args, fReqs, subs =
-            let elt =
-                match elt :> Expr with
-                | Coerce (e, _) -> e
-                | e -> e
-            let rec get subs expr =
-                match expr with
-                | PropertyGet(None, p, args) ->
-                    let m = p.GetGetMethod(true)
-                    let dt = R.ReadTypeDefinition p.DeclaringType
-                    let meth = R.ReadMethod m
-                    dt, meth, args, [M.MethodNode (dt, meth)], subs
-                | Call(None, m, args) ->
-                    let dt = R.ReadTypeDefinition m.DeclaringType
-                    let meth = R.ReadMethod m
-                    dt, meth, args, [M.MethodNode (dt, meth)], subs
-                | Let(var, value, body) ->
-                    get (subs |> Map.add var value) body
-                | e -> failwithf "Wrong format for InlineControl at %s: expected global value or function access, got: %A" (getLocation()) e
-            get Map.empty elt
-        let args, argReqs =
-            args
-            |> List.mapi (fun i value ->
-                let rec get expr =
-                    match expr with
-                    | Value (v, t) ->
-                        let v = match v with null -> WebSharper.Core.Json.Internal.MakeTypedNull t | _ -> v
-                        v, M.TypeNode (R.ReadTypeDefinition t)
-                    | TupleGet(v, i) ->
-                        let v, n = get v
-                        FSV.GetTupleField(v, i), n
-                    | Var v when subs.ContainsKey v ->
-                        get subs.[v]   
-                    | _ -> failwithf "Wrong format for InlineControl at %s: argument #%i is not a literal or a local variable" (getLocation()) (i+1)
-                get value
-            )
-            |> List.unzip
-        let args = Array.ofList args
-        let reqs = ctrlReq :: fReqs @ argReqs
-        args, (declType, meth, reqs)
-
-    let args = fst bodyAndReqs
-    let mutable funcName = [||]
-
-    [<JavaScript>]
-    override this.Body =
-        let f = Array.fold (?) JS.Window funcName
-        As<Function>(f).ApplyUnsafe(null, args) :?> _
-
-    interface IRequiresResources with
-        member this.Encode(meta, json) =
-            if funcName.Length = 0 then
-                let declType, meth, reqs = snd bodyAndReqs
-                let fail() =
-                    failwithf "Error in InlineControl at %s: Couldn't find translation of method %s.%s. The method or type should have JavaScript attribute or a proxy, and the assembly needs to be compiled with WsFsc.exe" 
-                        (getLocation()) declType.Value.FullName meth.Value.MethodName
-                match meta.Classes.TryFind declType with
-                | None -> fail()
-                | Some cls ->
-                    match cls.Methods.TryFind meth with
-                    | Some (M.Static a, _, _) ->
-                        funcName <- Array.ofList (List.rev a.Value)
-                    | Some _ ->
-                        failwithf "Error in InlineControl at %s: Method %s.%s must be static and not inlined"
-                            (getLocation()) declType.Value.FullName meth.Value.MethodName
-                    | None -> fail()
-            [this.ID, json.GetEncoder(this.GetType()).Encode this]
-
-        member this.Requires =
-            let _, _, reqs = snd bodyAndReqs 
-            this.GetBodyNode() :: reqs |> Seq.ofList
-
-open System
-open System.Reflection
-open System.Linq.Expressions
-
-// TODO: test in arguments: needs .NET 4.5
-// open System.Runtime.CompilerServices
-//[<CallerFilePath; Optional>] sourceFilePath 
-//[<CallerLineNumber; Optional>] sourceLineNumber
-[<CompiledName "InlineControl">]
-type CSharpInlineControl(elt: System.Linq.Expressions.Expression<Func<IControlBody>>) =
-    inherit Control()
-
-    [<System.NonSerialized>]
-    let elt = elt
-
-    static let ctrlReq = M.TypeNode (R.ReadTypeDefinition typeof<InlineControl<IControlBody>>)
-
-    [<System.NonSerialized>]
-    let bodyAndReqs =
-        let reduce (e: Expression) = if e.CanReduce then e.Reduce() else e
-        let declType, meth, args, fReqs =
-            match reduce elt.Body with
-            | :? MemberExpression as e ->
-                match e.Member with
-                | :? PropertyInfo as p ->
-                    let m = p.GetGetMethod(true)
-                    let dt = R.ReadTypeDefinition p.DeclaringType
-                    let meth = R.ReadMethod m
-                    dt, meth, [], [M.MethodNode (dt, meth)]
-                | _ -> failwith "member must be a property"
-            | :? MethodCallExpression as e -> 
-                let m = e.Method
-                let dt = R.ReadTypeDefinition m.DeclaringType
-                let meth = R.ReadMethod m
-                dt, meth, e.Arguments |> List.ofSeq, [M.MethodNode (dt, meth)]
-            | e -> failwithf "Wrong format for InlineControl: expected global value or function access, got: %A"  e
-        let args, argReqs =
-            args
-            |> List.mapi (fun i a -> 
-                let rec get needType (a: Expression) =
-                    match reduce a with
-                    | :? ConstantExpression as e ->
-                        let v = match e.Value with null -> WebSharper.Core.Json.Internal.MakeTypedNull e.Type | _ -> e.Value
-                        v, if needType then M.TypeNode (R.ReadTypeDefinition e.Type) else M.EntryPointNode
-                    | :? MemberExpression as e ->
-                        let o = 
-                            match e.Expression with
-                            | null -> null
-                            | ee -> fst (get false ee)
-                        match e.Member with
-                        | :? FieldInfo as f ->
-                            f.GetValue(o), if needType then M.TypeNode (R.ReadTypeDefinition f.FieldType) else M.EntryPointNode
-                        | :? PropertyInfo as p ->
-                            if p.GetIndexParameters().Length > 0 then
-                                failwithf "Wrong format for InlineControl in argument #%i, indexed property not allowed" (i+1)
-                            p.GetValue(o, null), if needType then M.TypeNode (R.ReadTypeDefinition p.PropertyType) else M.EntryPointNode
-                        | m -> failwithf "Wrong format for InlineControl in argument #%i, member access not allowed: %s" (i+1) (m.GetType().Name)
-                    | a -> failwithf "Wrong format for InlineControl in argument #%i, expression type: %s" (i+1) (a.GetType().Name)
-                get true a
-            )
-            |> List.unzip
-        let args = Array.ofList args
-        let reqs = ctrlReq :: fReqs @ argReqs
-        args, (declType, meth, reqs)
-
-    let args = fst bodyAndReqs
-    let mutable funcName = [||]
-
-    [<JavaScript>]
-    override this.Body =
-        let f = Array.fold (?) JS.Window funcName
-        As<Function>(f).ApplyUnsafe(null, args) :?> _
-
-    interface IRequiresResources with
-        member this.Encode(meta, json) =
-            if funcName.Length = 0 then
-                let declType, meth, reqs = snd bodyAndReqs
-                let fail() =
-                    failwithf "Error in InlineControl: Couldn't find translation of method %s.%s. The method or type should have JavaScript attribute or a proxy, and the project file needs to include Zafir.CSharp.targets" 
-                        declType.Value.FullName meth.Value.MethodName
-                match meta.Classes.TryFind declType with
-                | None -> fail()
-                | Some cls ->
-                    match cls.Methods.TryFind meth with
-                    | Some (M.Static a, _, _) ->
-                        funcName <- Array.ofList (List.rev a.Value)
-                    | Some _ -> 
-                        failwithf "Error in InlineControl: Method %s.%s must be static and not inlined"
-                            declType.Value.FullName meth.Value.MethodName
-                    | None -> fail()
-            [this.ID, json.GetEncoder(this.GetType()).Encode this]
-
-        member this.Requires =
-            let _, _, reqs = snd bodyAndReqs 
-            this.GetBodyNode() :: reqs |> Seq.ofList
-
-namespace WebSharper
-
-[<AutoOpen>]
-module WebExtensions =
-
-    open Microsoft.FSharp.Quotations
-
-    /// Embed the given client-side control body in a server-side control.
-    /// The client-side control body must be either a module-bound or static value,
-    /// or a call to a module-bound function or static method, and all arguments
-    /// must be either literals or references to local variables.
-    let ClientSide (e: Expr<#IControlBody>) =
-        new WebSharper.Web.InlineControl<_>(e)
-=======
-// $begin{copyright}
-//
-// This file is part of WebSharper
-//
-// Copyright (c) 2008-2016 IntelliFactory
-//
-// Licensed under the Apache License, Version 2.0 (the "License"); you
-// may not use this file except in compliance with the License.  You may
-// obtain a copy of the License at
-//
-//     http://www.apache.org/licenses/LICENSE-2.0
-//
-// Unless required by applicable law or agreed to in writing, software
-// distributed under the License is distributed on an "AS IS" BASIS,
-// WITHOUT WARRANTIES OR CONDITIONS OF ANY KIND, either express or
-// implied.  See the License for the specific language governing
-// permissions and limitations under the License.
-//
-// $end{copyright}
-
-namespace WebSharper.Web
-
-open WebSharper
-open WebSharper.Core
-
-module M = WebSharper.Core.Metadata
-module R = WebSharper.Core.AST.Reflection
-
-/// A server-side control that adds a runtime dependency on a given resource.
-type Require (t: System.Type, [<System.ParamArray>] parameters: obj[]) =
-    inherit System.Web.UI.Control()
-
-    let t = AST.Reflection.ReadTypeDefinition t
-    let req = 
-        [M.ResourceNode (t, 
-            if parameters.Length = 0 then None else Some(M.ParameterObject.OfObj parameters))]
-
-    interface INode with
-        member this.Write(_, _) = ()
-        member this.IsAttribute = false
-
-    interface IRequiresResources with
-        member this.Encode(_, _) = []
-        member this.Requires(_) = req :> _
-
-    override this.OnLoad _ =
-        this.ID <-
-            ScriptManager.Find(base.Page)
-                .Register(None, this, Shared.Metadata, Shared.Json)
-
-    override this.Render _ = ()
-
-/// A server-side control that adds a runtime dependency on a given resource.
-type Require<'T when 'T :> Resources.IResource>() =
-    inherit Require(typeof<'T>)
-
-/// A base class for defining custom ASP.NET controls. Inherit from this class,
-/// override the Body property and use the new class as a Server ASP.NET
-/// control in your application.
-[<AbstractClass>]
-type Control() =
-    inherit System.Web.UI.Control()
-
-    static let gen = System.Random()
-    [<System.NonSerialized>]
-    let mutable id = System.String.Format("ws{0:x}", gen.Next().ToString())
-
-    override this.ID
-        with get () = id
-        and set x = id <- x
-
-    override this.OnLoad _ =
-        this.ID <-
-            ScriptManager.Find(base.Page)
-                .Register(Some id, this, Shared.Metadata, Shared.Json)
-
-    interface INode with
-        member this.IsAttribute = false
-        member this.Write (_, w) =
-            w.Write("""<div id="{0}"></div>""", this.ID)
-
-    [<JavaScript>]
-    abstract member Body : IControlBody
-
-    interface IControl with
-        [<JavaScript>]
-        member this.Body = this.Body
-        member this.Id = this.ID
-
-    member this.GetBodyNode() =
-        let t = this.GetType()
-        let t = if t.IsGenericType then t.GetGenericTypeDefinition() else t
-        let m = t.GetProperty("Body").GetGetMethod()
-        M.MethodNode (R.ReadTypeDefinition t, R.ReadMethod m)
-
-    interface IRequiresResources with
-        member this.Requires(_) =
-            this.GetBodyNode() |> Seq.singleton
-
-        member this.Encode(meta, json) =
-            [this.ID, json.GetEncoder(this.GetType()).Encode this]
-
-    override this.Render writer =
-        writer.WriteLine("<div id='{0}'></div>", this.ID)
-
-open WebSharper.JavaScript
-open Microsoft.FSharp.Quotations
-open Microsoft.FSharp.Quotations.Patterns
-
 module ClientSideInternals =
 
-    open System.Web.UI
     module M = WebSharper.Core.Metadata
     module R = WebSharper.Core.AST.Reflection
     module J = WebSharper.Core.Json
@@ -794,5 +471,4 @@
     /// The client-side control body must be an implicit or explicit quotation expression.
     /// It can capture local variables, of the same types which are serializable by WebSharper as RPC results.
     let ClientSide ([<JavaScript; ReflectedDefinition>] e: Expr<#IControlBody>) =
-        new InlineControl<_>(e)
->>>>>>> f68e103f
+        new InlineControl<_>(e)