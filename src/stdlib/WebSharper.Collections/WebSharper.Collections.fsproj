--- conflicted
+++ resolved
@@ -1,57 +1,51 @@
-﻿<?xml version="1.0" encoding="utf-8"?>
-<Project ToolsVersion="15.0" DefaultTargets="Build" xmlns="http://schemas.microsoft.com/developer/msbuild/2003">
-  <PropertyGroup>
-    <ProjectGuid>{4ef94364-b50f-4906-ab91-77bca8413d60}</ProjectGuid>
-    <OutputType>Library</OutputType>
-    <Name>WebSharper.Collections</Name>
-    <WebSharperProject>Library</WebSharperProject>
-  </PropertyGroup>
-  <Import Project="../../../msbuild/WebSharper.FSharp.Internal.targets" />
-<<<<<<< HEAD
-=======
-  <Choose>
-    <When Condition="$(TargetFrameworkIdentifier) == '.NETFramework' And $(TargetFrameworkVersion) == 'v4.0'">
-      <ItemGroup>
-        <Reference Include="FSharp.Core">
-          <HintPath>..\..\..\packages\fsharp3\FSharp.Core\lib\net40\FSharp.Core.dll</HintPath>
-          <Private>True</Private>
-          <Paket>True</Paket>
-        </Reference>
-      </ItemGroup>
-    </When>
-  </Choose>
->>>>>>> 060d63aa
-  <ItemGroup>
-    <Compile Include="BalancedTree.fs" />
-    <Compile Include="Pair.fs" />
-    <Compile Include="Map.fs" />
-    <Compile Include="MapModule.fs" />
-    <Compile Include="Set.fs" />
-    <Compile Include="SetModule.fs" />
-    <Compile Include="ReadOnlyCollection.fs" />
-    <Compile Include="ResizeArray.fs" />
-    <Compile Include="LinkedList.fs" />
-    <Compile Include="Linq.fs" />
-<<<<<<< HEAD
-=======
-    <None Include="paket.references" />
->>>>>>> 060d63aa
-  </ItemGroup>
-  <ItemGroup>
-    <ProjectReference Include="..\..\compiler\WebSharper.Core\WebSharper.Core.fsproj">
-      <Name>WebSharper.Core</Name>
-      <Project>{52741881-8d64-4639-8b5c-19c060958c35}</Project>
-      <Private>True</Private>
-    </ProjectReference>
-    <ProjectReference Include="..\WebSharper.JavaScript\WebSharper.JavaScript.fsproj">
-      <Name>WebSharper.JavaScript</Name>
-      <Project>{3f2ceb8b-6ffd-45d0-8dbc-a5eed112ce68}</Project>
-      <Private>True</Private>
-    </ProjectReference>
-    <ProjectReference Include="..\WebSharper.Main\WebSharper.Main.fsproj">
-      <Name>WebSharper.Main</Name>
-      <Project>{a28d0cc6-9c9c-4438-81e2-0c21fb9549a3}</Project>
-      <Private>True</Private>
-    </ProjectReference>
-  </ItemGroup>
+﻿<?xml version="1.0" encoding="utf-8"?>
+<Project ToolsVersion="15.0" DefaultTargets="Build" xmlns="http://schemas.microsoft.com/developer/msbuild/2003">
+  <PropertyGroup>
+    <ProjectGuid>{4ef94364-b50f-4906-ab91-77bca8413d60}</ProjectGuid>
+    <OutputType>Library</OutputType>
+    <Name>WebSharper.Collections</Name>
+    <WebSharperProject>Library</WebSharperProject>
+  </PropertyGroup>
+  <Import Project="../../../msbuild/WebSharper.FSharp.Internal.targets" />
+  <Choose>
+    <When Condition="$(TargetFrameworkIdentifier) == '.NETFramework' And $(TargetFrameworkVersion) == 'v4.0'">
+      <ItemGroup>
+        <Reference Include="FSharp.Core">
+          <HintPath>..\..\..\packages\fsharp3\FSharp.Core\lib\net40\FSharp.Core.dll</HintPath>
+          <Private>True</Private>
+          <Paket>True</Paket>
+        </Reference>
+      </ItemGroup>
+    </When>
+  </Choose>
+  <ItemGroup>
+    <Compile Include="BalancedTree.fs" />
+    <Compile Include="Pair.fs" />
+    <Compile Include="Map.fs" />
+    <Compile Include="MapModule.fs" />
+    <Compile Include="Set.fs" />
+    <Compile Include="SetModule.fs" />
+    <Compile Include="ReadOnlyCollection.fs" />
+    <Compile Include="ResizeArray.fs" />
+    <Compile Include="LinkedList.fs" />
+    <Compile Include="Linq.fs" />
+    <None Include="paket.references" />
+  </ItemGroup>
+  <ItemGroup>
+    <ProjectReference Include="..\..\compiler\WebSharper.Core\WebSharper.Core.fsproj">
+      <Name>WebSharper.Core</Name>
+      <Project>{52741881-8d64-4639-8b5c-19c060958c35}</Project>
+      <Private>True</Private>
+    </ProjectReference>
+    <ProjectReference Include="..\WebSharper.JavaScript\WebSharper.JavaScript.fsproj">
+      <Name>WebSharper.JavaScript</Name>
+      <Project>{3f2ceb8b-6ffd-45d0-8dbc-a5eed112ce68}</Project>
+      <Private>True</Private>
+    </ProjectReference>
+    <ProjectReference Include="..\WebSharper.Main\WebSharper.Main.fsproj">
+      <Name>WebSharper.Main</Name>
+      <Project>{a28d0cc6-9c9c-4438-81e2-0c21fb9549a3}</Project>
+      <Private>True</Private>
+    </ProjectReference>
+  </ItemGroup>
 </Project>