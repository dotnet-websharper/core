--- conflicted
+++ resolved
@@ -1,907 +1,900 @@
-// $begin{copyright}
-//
-// This file is part of WebSharper
-//
-// Copyright (c) 2008-2016 IntelliFactory
-//
-// Licensed under the Apache License, Version 2.0 (the "License"); you
-// may not use this file except in compliance with the License.  You may
-// obtain a copy of the License at
-//
-//     http://www.apache.org/licenses/LICENSE-2.0
-//
-// Unless required by applicable law or agreed to in writing, software
-// distributed under the License is distributed on an "AS IS" BASIS,
-// WITHOUT WARRANTIES OR CONDITIONS OF ANY KIND, either express or
-// implied.  See the License for the specific language governing
-// permissions and limitations under the License.
-//
-// $end{copyright}
-
-/// Common utilities for testing.
-[<AutoOpen>]
-module WebSharper.Testing.Pervasives
-
-open WebSharper
-open WebSharper.JavaScript
-
-module internal Internal =
-
-    open WebSharper.Core
-    open WebSharper.Core.AST
-
-    open WebSharper.Testing.Random.Internal
-
-    let asserter = ty "WebSharper.Testing.Pervasives+QUnit+Asserter"
-    let runnerOf t = !@asserter ^-> Definitions.FSharpChoice 2 @@[t; Definitions.FSharpAsync @@[t]]
-
-    type TestPropertyMacro() =
-        inherit Macro()
-
-        let m =
-            let t = TypeParameter 0
-            let a = TypeParameter 1
-            let b = TypeParameter 2
-            meth "PropertyWithSample" [runnerOf a; a ^-> sampleOf t; a ^-> t ^-> runnerOf b] (runnerOf a)
-
-        override this.TranslateCall(c) =
-            let [t; a; b] = c.Method.Generics
-            match c.Arguments with  
-            | [runner; gen; attempt] ->
-                let id = Id.New(mut = false)
-                Call(c.This, c.DefiningType, m c.Method.Generics,
-                    [
-                        runner
-<<<<<<< HEAD
-                        Function([id],
-                            // cast to "any" is needed because sometimes we are calling a generator function that does
-                            // not take any arguments
-                            Return (mkSample t (Application(Cast(Var TSType.Any, gen), [Var id], Pure, Some 1)) (cInt 100)))
-=======
-                        Function([id], Some (runnerOf a),
-                            // cast to "any" is needed because sometimes we are calling a generator function that does
-                            // not take any arguments
-                            Return (mkSample t (Appl(Cast(TSType.Any, gen), [Var id], Pure, Some 1)) (cInt 100)))
->>>>>>> 65d78ecc
-                        attempt
-                    ]
-                )
-                |> MacroOk
-            | [runner; attempt] ->
-                Call(c.This, c.DefiningType, m c.Method.Generics,
-                    [
-                        runner
-                        Function([], Some (runnerOf a), Return (mkSample t (mkGenerator c.Method.Generics.Head) (cInt 100)))
-                        attempt
-                    ]
-                )
-                |> MacroOk
-            | _ -> MacroFallback
-
-    type PropertyMacro() =
-        inherit Macro()
-
-        let pervasives = NonGeneric (ty "WebSharper.Testing.Pervasives")
-        let m =
-            let a = TypeParameter 0
-            let b = TypeParameter 1
-            meth "PropertyWith" [
-                !@Definitions.String
-                generatorOf a
-                a ^-> runnerOf b
-            ] VoidType
-
-        override this.TranslateCall(c) =
-            match c.Arguments with 
-            | [name; f] ->
-                Call(None, pervasives, m c.Method.Generics, [name; mkGenerator c.Method.Generics.Head; f])
-                |> MacroOk
-            | _ -> MacroFallback
-
-module QUnit =
-
-    [<Stub>]
-    type Asserter =
-
-        [<Stub; Name "ok">]
-        member this.Ok(value: bool) = X<unit>
-
-        [<Stub; Name "ok">]
-        member this.Ok(value: bool, message: string) = X<unit>
-
-        [<Stub; Name "notOk">]
-        member this.NotOk(value: bool) = X<unit>
-
-        [<Stub; Name "notOk">]
-        member this.NotOk(value: bool, message: string) = X<unit>
-
-        [<Stub; Name "equal">]
-        member this.Equal<'T>(actual: 'T, expected: 'T) = X<unit>
-
-        [<Stub; Name "equal">]
-        member this.Equal<'T>(actual: 'T, expected: 'T, message: string) = X<unit>
-
-        [<Stub; Name "deepEqual">]
-        member this.DeepEqual<'T>(actual: 'T, expected: 'T) = X<unit>
-
-        [<Stub; Name "deepEqual">]
-        member this.DeepEqual<'T>(actual: 'T, expected: 'T, message: string) = X<unit>
-
-        [<Stub; Name "expect">]
-        member this.Expect(assertionCount: int) = X<unit>
-
-        [<Stub; Name "async">]
-        member this.Async() = X<unit -> unit>
-
-        [<Stub; Name "push">]
-        member this.Push(result: bool, actual: 'T, expected: 'T, message: string) = X<unit>
-
-        [<Stub; Name "push">]
-        member this.Push(result: bool, actual: 'T, expected: 'T) = X<unit>
-
-    // Unlike the methods above, Test and Module must not be implemented as X<_>.
-    // They are meant to be called from the top-level, which means they will be called
-    // from the server side too. Since X<_>'s .NET implementation throws an exception,
-    // it is not suitable in this case.
-
-    [<Inline "QUnit.test($name, $callback)">]
-    let Test (name: string) (callback: Asserter -> unit) = ()
-
-    [<Inline "QUnit.module($name)">]
-    let Module (name: string) = ()
-
-type TestCategory = internal { name : string; run : (unit -> unit) }
-
-[<JavaScript>]                   
-type TestCategoryBuilder(name: string) =
-
-    [<Inline>]
-    member this.Delay(f) = { name = name; run = f }
-
-    [<Inline>]
-    member this.Zero() = ()
-
-    [<Inline "QUnit.module($s.name),$s">]
-    member this.Run(s: TestCategory) =
-        s
-
-[<JavaScript>]
-let TestCategory name = new TestCategoryBuilder(name)
-
-// This could simply be (Asserter -> Async<'A>), but since QUnit's performance
-// degrades a lot when used in asynchronous mode, we want to use it in
-// synchronous mode whenever possible (ie. when all assertions in a test
-// are synchronous).
-type Runner<'A> = QUnit.Asserter -> Choice<'A, Async<'A>>
-
-[<JavaScript>]
-module private Runner =
-
-    let ToAsync x =
-        match x with
-        | Choice1Of2 args -> async { return args }
-        | Choice2Of2 args -> args
-
-    let Map f x =
-        match x with
-        | Choice1Of2 args -> Choice1Of2 (f args)
-        | Choice2Of2 args -> Choice2Of2 (async {
-            let! args = args
-            return f args
-        })
-
-    let Bind f x =
-        match x with
-        | Choice1Of2 args -> f args
-        | Choice2Of2 args -> Choice2Of2 (async {
-            let! args = args
-            return! ToAsync (f args)
-        })
-
-    let MapAsync f x =
-        match x with
-        | Choice1Of2 args -> Choice2Of2 (f args)
-        | Choice2Of2 args -> Choice2Of2 (async {
-            let! args = args
-            return! f args
-        })
-
-    let AddTest t r =
-        fun asserter ->
-            r asserter |> Map (fun args ->
-                t asserter args
-                args)
-
-    let AddTestAsync t r =
-        fun asserter ->
-            r asserter |> MapAsync (fun args -> async {
-                do! t asserter args
-                return args
-            })
-
-    let WithTimeout timeOut a = a // TODO: enable timeout
-//        async {
-//            let! child = Async.StartChild (a, timeOut)
-//            return! child
-//        }
-
-[<JavaScript>]
-type SubtestBuilder () =
-
-    [<CustomOperation("expect", MaintainsVariableSpace = true)>]
-    member this.Expect
-        (
-            r: Runner<'A>,
-            [<ProjectionParameter>] assertionCount: 'A -> int
-        ) : Runner<'A> =
-        r |> Runner.AddTest (fun asserter args ->
-            asserter.Expect(assertionCount args)
-        )
-
-    /// Tests equality between two values using F# `=`.
-    [<CustomOperation("equal", MaintainsVariableSpace = true)>]
-    member this.Equal<'T, 'A when 'T : equality>
-        (
-            r: Runner<'A>,
-            [<ProjectionParameter>] actual: 'A -> 'T,
-            [<ProjectionParameter>] expected: 'A -> 'T
-        ) : Runner<'A> =
-        r |> Runner.AddTest (fun asserter args ->
-            let actual = actual args
-            let expected = expected args
-            asserter.Push((actual = expected), actual, expected)
-        )
-
-    /// Tests equality between two values using F# `=`.
-    [<CustomOperation("equalMsg", MaintainsVariableSpace = true)>]
-    member this.EqualMsg<'T, 'A when 'T : equality>
-        (
-            r: Runner<'A>,
-            [<ProjectionParameter>] actual: 'A -> 'T,
-            [<ProjectionParameter>] expected: 'A -> 'T,
-            message: string
-        ) : Runner<'A> =
-        r |> Runner.AddTest (fun asserter args ->
-            let actual = actual args
-            let expected = expected args
-            asserter.Push((actual = expected), actual, expected, message)
-        )
-
-    /// Tests equality between two values using F# `=`.
-    [<CustomOperation("equalAsync", MaintainsVariableSpace = true)>]
-    member this.EqualAsync<'T, 'A when 'T : equality>
-        (
-            r: Runner<'A>,
-            [<ProjectionParameter>] actual: 'A -> Async<'T>,
-            [<ProjectionParameter>] expected: 'A -> 'T
-        ) : Runner<'A> =
-        r |> Runner.AddTestAsync (fun asserter args -> async {
-            let expected = expected args
-            let! actual = actual args 
-            return asserter.Push((actual = expected), actual, expected)
-        })
-
-    /// Tests equality between two values using F# `=`.
-    [<CustomOperation("equalMsgAsync", MaintainsVariableSpace = true)>]
-    member this.EqualMsgAsync<'T, 'A when 'T : equality>
-        (
-            r: Runner<'A>,
-            [<ProjectionParameter>] actual: 'A -> Async<'T>,
-            [<ProjectionParameter>] expected: 'A -> 'T,
-            message: string
-        ) : Runner<'A> =
-        r |> Runner.AddTestAsync (fun asserter args -> async {
-            let expected = expected args
-            let! actual = actual args 
-            return asserter.Push((actual = expected), actual, expected, message)
-        })
-
-    /// Tests equality between two values using F# `=`.
-    [<CustomOperation("notEqual", MaintainsVariableSpace = true)>]
-    member this.NotEqual<'T, 'A when 'T : equality>
-        (
-            r: Runner<'A>,
-            [<ProjectionParameter>] actual: 'A -> 'T,
-            [<ProjectionParameter>] expected: 'A -> 'T
-        ) : Runner<'A> =
-        r |> Runner.AddTest (fun asserter args ->
-            let actual = actual args
-            let expected = expected args
-            asserter.Push((actual <> expected), actual, expected)
-        )
-
-    /// Tests equality between two values using F# `=`.
-    [<CustomOperation("notEqualMsg", MaintainsVariableSpace = true)>]
-    member this.NotEqualMsg<'T, 'A when 'T : equality>
-        (
-            r: Runner<'A>,
-            [<ProjectionParameter>] actual: 'A -> 'T,
-            [<ProjectionParameter>] expected: 'A -> 'T,
-            message: string
-        ) : Runner<'A> =
-        r |> Runner.AddTest (fun asserter args ->
-            let actual = actual args
-            let expected = expected args
-            asserter.Push((actual <> expected), actual, expected, message)
-        )
-
-    /// Tests equality between two values using F# `=`.
-    [<CustomOperation("notEqualAsync", MaintainsVariableSpace = true)>]
-    member this.NotEqualAsync<'T, 'A when 'T : equality>
-        (
-            r: Runner<'A>,
-            [<ProjectionParameter>] actual: 'A -> Async<'T>,
-            [<ProjectionParameter>] expected: 'A -> 'T
-        ) : Runner<'A> =
-        r |> Runner.AddTestAsync (fun asserter args -> async {
-            let expected = expected args
-            let! actual = actual args 
-            return asserter.Push((actual <> expected), actual, expected)
-        })
-
-    /// Tests equality between two values using F# `=`.
-    [<CustomOperation("notEqualMsgAsync", MaintainsVariableSpace = true)>]
-    member this.NotEqualMsgAsync<'T, 'A when 'T : equality>
-        (
-            r: Runner<'A>,
-            [<ProjectionParameter>] actual: 'A -> Async<'T>,
-            [<ProjectionParameter>] expected: 'A -> 'T,
-            message: string
-        ) : Runner<'A> =
-        r |> Runner.AddTestAsync (fun asserter args -> async {
-            let expected = expected args
-            let! actual = actual args 
-            return asserter.Push((actual <> expected), actual, expected, message)
-        })
-
-    /// Tests equality between two values using JavaScript `==`.
-    [<CustomOperation("jsEqual", MaintainsVariableSpace = true)>]
-    member this.JsEqual<'T, 'A>
-        (
-            r: Runner<'A>,
-            [<ProjectionParameter>] actual: 'A -> 'T,
-            [<ProjectionParameter>] expected: 'A -> 'T
-        ) : Runner<'A> =
-        r |> Runner.AddTest (fun asserter args ->
-            asserter.Equal(actual args, expected args)
-        )
-
-    /// Tests equality between two values using JavaScript `==`.
-    [<CustomOperation("jsEqualMsg", MaintainsVariableSpace = true)>]
-    member this.JsEqualMsg<'T, 'A>
-        (
-            r: Runner<'A>,
-            [<ProjectionParameter>] actual: 'A -> 'T,
-            [<ProjectionParameter>] expected: 'A -> 'T,
-            message: string
-        ) : Runner<'A> =
-        r |> Runner.AddTest (fun asserter args ->
-            asserter.Equal(actual args, expected args, message)
-        )
-
-    /// Tests equality between two values using JavaScript `==`.
-    [<CustomOperation("jsEqualAsync", MaintainsVariableSpace = true)>]
-    member this.JsEqualAsync<'T, 'A>
-        (
-            r: Runner<'A>,
-            [<ProjectionParameter>] actual: 'A -> Async<'T>,
-            [<ProjectionParameter>] expected: 'A -> 'T
-        ) : Runner<'A> =
-        r |> Runner.AddTestAsync (fun asserter args -> async {
-            let expected = expected args
-            let! actual = actual args 
-            return asserter.Equal(actual, expected)
-        })
-
-    /// Tests equality between two values using JavaScript `==`.
-    [<CustomOperation("jsEqualMsgAsync", MaintainsVariableSpace = true)>]
-    member this.JsEqualMsgAsync<'T, 'A>
-        (
-            r: Runner<'A>,
-            [<ProjectionParameter>] actual: 'A -> Async<'T>,
-            [<ProjectionParameter>] expected: 'A -> 'T,
-            message: string
-        ) : Runner<'A> =
-        r |> Runner.AddTestAsync (fun asserter args -> async {
-            let expected = expected args
-            let! actual = actual args 
-            return asserter.Equal(actual, expected, message)
-        })
-
-    /// Tests equality between two values using JavaScript `===`.
-    [<CustomOperation("deepEqual", MaintainsVariableSpace = true)>]
-    member this.DeepEqual<'T, 'A>
-        (
-            r: Runner<'A>,
-            [<ProjectionParameter>] actual: 'A -> 'T,
-            [<ProjectionParameter>] expected: 'A -> 'T
-        ) : Runner<'A> =
-        r |> Runner.AddTest (fun asserter args ->
-            asserter.DeepEqual(actual args, expected args)
-        )
-
-    /// Tests equality between two values using JavaScript `===`.
-    [<CustomOperation("deepEqualMsg", MaintainsVariableSpace = true)>]
-    member this.DeepEqualMsg<'T, 'A>
-        (
-            r: Runner<'A>,
-            [<ProjectionParameter>] actual: 'A -> 'T,
-            [<ProjectionParameter>] expected: 'A -> 'T,
-            message: string
-        ) : Runner<'A> =
-        r |> Runner.AddTest (fun asserter args ->
-            asserter.DeepEqual(actual args, expected args, message)
-        )
-
-    /// Tests equality between two values using JavaScript `===`.
-    [<CustomOperation("deepEqualAsync", MaintainsVariableSpace = true)>]
-    member this.DeepEqualAsync<'T, 'A>
-        (
-            r: Runner<'A>,
-            [<ProjectionParameter>] actual: 'A -> Async<'T>,
-            [<ProjectionParameter>] expected: 'A -> 'T
-        ) : Runner<'A> =
-        r |> Runner.AddTestAsync (fun asserter args -> async {
-            let expected = expected args
-            let! actual = actual args 
-            return asserter.DeepEqual(actual, expected)
-        })
-
-    /// Tests equality between two values using JavaScript `===`.
-    [<CustomOperation("deepEqualMsgAsync", MaintainsVariableSpace = true)>]
-    member this.DeepEqualMsgAsync<'T, 'A>
-        (
-            r: Runner<'A>,
-            [<ProjectionParameter>] actual: 'A -> Async<'T>,
-            [<ProjectionParameter>] expected: 'A -> 'T,
-            message: string
-        ) : Runner<'A> =
-        r |> Runner.AddTestAsync (fun asserter args -> async {
-            let expected = expected args
-            let! actual = actual args 
-            return asserter.DeepEqual(actual, expected, message)
-        })
-
-    /// Tests approximate equality between two floats.
-    [<CustomOperation("approxEqual", MaintainsVariableSpace = true)>]
-    member this.ApproxEqual<'T, 'A>
-        (
-            r: Runner<'A>,
-            [<ProjectionParameter>] actual: 'A -> float,
-            [<ProjectionParameter>] expected: 'A -> float
-        ) : Runner<'A> =
-        r |> Runner.AddTest (fun asserter args ->
-            let actual = actual args
-            let expected = expected args
-            asserter.Push(abs (actual - expected) < 0.0001, actual, expected)
-        )
-
-    /// Tests approximate equality between two floats.
-    [<CustomOperation("approxEqualMsg", MaintainsVariableSpace = true)>]
-    member this.ApproxEqualMsg<'T, 'A>
-        (
-            r: Runner<'A>,
-            [<ProjectionParameter>] actual: 'A -> float,
-            [<ProjectionParameter>] expected: 'A -> float,
-            message: string
-        ) : Runner<'A> =
-        r |> Runner.AddTest (fun asserter args ->
-            let actual = actual args
-            let expected = expected args
-            asserter.Push(abs (actual - expected) < 0.0001, actual, expected, message)
-        )
-
-    /// Tests approximate equality between two floats.
-    [<CustomOperation("approxEqualAsync", MaintainsVariableSpace = true)>]
-    member this.ApproxEqualAsync<'T, 'A>
-        (
-            r: Runner<'A>,
-            [<ProjectionParameter>] actual: 'A -> Async<float>,
-            [<ProjectionParameter>] expected: 'A -> float
-        ) : Runner<'A> =
-        r |> Runner.AddTestAsync (fun asserter args -> async {
-            let expected = expected args
-            let! actual = actual args 
-            return asserter.Push(abs (actual - expected) < 0.0001, actual, expected)
-        })
-
-    /// Tests approximate equality between two floats.
-    [<CustomOperation("approxEqualMsgAsync", MaintainsVariableSpace = true)>]
-    member this.ApproxEqualMsgAsync<'T, 'A>
-        (
-            r: Runner<'A>,
-            [<ProjectionParameter>] actual: 'A -> Async<float>,
-            [<ProjectionParameter>] expected: 'A -> float,
-            message: string
-        ) : Runner<'A> =
-        r |> Runner.AddTestAsync (fun asserter args -> async {
-            let expected = expected args
-            let! actual = actual args 
-            return asserter.Push(abs (actual - expected) < 0.0001, actual, expected, message)
-        })
-
-    /// Tests approximate inequality between two floats.
-    [<CustomOperation("notApproxEqual", MaintainsVariableSpace = true)>]
-    member this.NotApproxEqual<'T, 'A>
-        (
-            r: Runner<'A>,
-            [<ProjectionParameter>] actual: 'A -> float,
-            [<ProjectionParameter>] expected: 'A -> float
-        ) : Runner<'A> =
-        r |> Runner.AddTest (fun asserter args ->
-            let actual = actual args
-            let expected = expected args
-            asserter.Push(abs (actual - expected) > 0.0001, actual, expected)
-        )
-
-    /// Tests approximate inequality between two floats.
-    [<CustomOperation("notApproxEqualMsg", MaintainsVariableSpace = true)>]
-    member this.NotApproxEqualMsg<'T, 'A>
-        (
-            r: Runner<'A>,
-            [<ProjectionParameter>] actual: 'A -> float,
-            [<ProjectionParameter>] expected: 'A -> float,
-            message: string
-        ) : Runner<'A> =
-        r |> Runner.AddTest (fun asserter args ->
-            let actual = actual args
-            let expected = expected args
-            asserter.Push(abs (actual - expected) > 0.0001, actual, expected, message)
-        )
-
-    /// Tests approximate inequality between two floats.
-    [<CustomOperation("notApproxEqualAsync", MaintainsVariableSpace = true)>]
-    member this.NotApproxEqualAsync<'T, 'A>
-        (
-            r: Runner<'A>,
-            [<ProjectionParameter>] actual: 'A -> Async<float>,
-            [<ProjectionParameter>] expected: 'A -> float
-        ) : Runner<'A> =
-        r |> Runner.AddTestAsync (fun asserter args -> async {
-            let expected = expected args
-            let! actual = actual args 
-            return asserter.Push(abs (actual - expected) > 0.0001, actual, expected)
-        })
-
-    /// Tests approximate inequality between two floats.
-    [<CustomOperation("notApproxEqualMsgAsync", MaintainsVariableSpace = true)>]
-    member this.NotApproxEqualMsgAsync<'T, 'A>
-        (
-            r: Runner<'A>,
-            [<ProjectionParameter>] actual: 'A -> Async<float>,
-            [<ProjectionParameter>] expected: 'A -> float,
-            message: string
-        ) : Runner<'A> =
-        r |> Runner.AddTestAsync (fun asserter args -> async {
-            let expected = expected args
-            let! actual = actual args 
-            return asserter.Push(abs (actual - expected) > 0.0001, actual, expected, message)
-        })
-
-    /// Checks that a boolean is true.
-    [<CustomOperation("isTrue", MaintainsVariableSpace = true)>]
-    member this.IsTrue<'A>
-        (
-            r: Runner<'A>,
-            [<ProjectionParameter>] value: 'A -> bool
-        ) : Runner<'A> =
-        r |> Runner.AddTest (fun asserter args ->
-            asserter.Ok(value args)
-        )
-
-    /// Checks that a boolean is true.
-    [<CustomOperation("isTrueMsg", MaintainsVariableSpace = true)>]
-    member this.IsTrueMsg<'A>
-        (
-            r: Runner<'A>,
-            [<ProjectionParameter>] value: 'A -> bool,
-            message: string
-        ) : Runner<'A> =
-        r |> Runner.AddTest (fun asserter args ->
-            asserter.Ok(value args, message)
-        )
-
-    /// Checks that a boolean is true.
-    [<CustomOperation("isTrueAsync", MaintainsVariableSpace = true)>]
-    member this.IsTrueAsync<'A>
-        (
-            r: Runner<'A>,
-            [<ProjectionParameter>] value: 'A -> Async<bool>
-        ) : Runner<'A> =
-        r |> Runner.AddTestAsync (fun asserter args -> async {
-            let! value = value args 
-            return asserter.Ok(value)
-        })
-
-    /// Checks that a boolean is true.
-    [<CustomOperation("isTrueMsgAsync", MaintainsVariableSpace = true)>]
-    member this.IsTrueMsgAsync<'A>
-        (
-            r: Runner<'A>,
-            [<ProjectionParameter>] value: 'A -> Async<bool>,
-            message: string
-        ) : Runner<'A> =
-        r |> Runner.AddTestAsync (fun asserter args -> async {
-            let! value = value args 
-            return asserter.Ok(value, message)
-        })
-
-    /// Checks that a boolean is false.
-    [<CustomOperation("isFalse", MaintainsVariableSpace = true)>]
-    member this.IsFalse<'A>
-        (
-            r: Runner<'A>,
-            [<ProjectionParameter>] value: 'A -> bool
-        ) : Runner<'A> =
-        r |> Runner.AddTest (fun asserter args ->
-            asserter.NotOk(value args)
-        )
-
-    /// Checks that a boolean is false.
-    [<CustomOperation("isFalseMsg", MaintainsVariableSpace = true)>]
-    member this.IsFalseMsg<'A>
-        (
-            r: Runner<'A>,
-            [<ProjectionParameter>] value: 'A -> bool,
-            message: string
-        ) : Runner<'A> =
-        r |> Runner.AddTest (fun asserter args ->
-            asserter.NotOk(value args, message)
-        )
-
-    /// Checks that a boolean is false.
-    [<CustomOperation("isFalseAsync", MaintainsVariableSpace = true)>]
-    member this.IsFalseAsync<'A>
-        (
-            r: Runner<'A>,
-            [<ProjectionParameter>] value: 'A -> Async<bool>
-        ) : Runner<'A> =
-        r |> Runner.AddTestAsync (fun asserter args -> async {
-            let! value = value args 
-            return asserter.NotOk(value)
-        })
-
-    /// Checks that a boolean is false.
-    [<CustomOperation("isFalseMsgAsync", MaintainsVariableSpace = true)>]
-    member this.IsFalseAsync<'A>
-        (
-            r: Runner<'A>,
-            [<ProjectionParameter>] value: 'A -> Async<bool>,
-            message: string
-        ) : Runner<'A> =
-        r |> Runner.AddTestAsync (fun asserter args -> async {
-            let! value = value args 
-            return asserter.NotOk(value, message)
-        })
-
-    /// Runs a test for each element in a sequence.
-    [<CustomOperation("forEach", MaintainsVariableSpace = true)>]
-    member this.ForEach
-        (
-            r: Runner<'A>,
-            [<ProjectionParameter>] src: 'A -> #seq<'T>,
-            [<ProjectionParameter>] attempt: 'A -> 'T -> Runner<'B>
-        ) : Runner<'A> =
-        fun asserter ->
-            let rec loop (attempt: 'T -> Runner<'B>) (acc: Choice<'A, Async<'A>>) (src: list<'T>) =
-                match src with
-                | [] -> acc
-                | e :: l ->
-                    let r = attempt e
-                    loop attempt (acc |> Runner.Bind (fun args -> r asserter |> Runner.Map (fun _ -> args))) l
-            r asserter |> Runner.Bind (fun args ->
-                loop (attempt args) (Choice1Of2 args) (List.ofSeq (src args))
-            )
-
-    /// Runs a test for each element in a randomly generated set.
-    [<CustomOperation("propertyWithSample", MaintainsVariableSpace = true)>]
-    member this.PropertyWithSample<'T, 'A, 'B>
-        (
-            r: Runner<'A>,
-            [<ProjectionParameter>] sample: 'A -> Random.Sample<'T>,
-            [<ProjectionParameter>] attempt: 'A -> 'T -> Runner<'B>
-        ) : Runner<'A> =
-        fun asserter ->
-            let rec loop (attempt: 'T -> Runner<'B>) (acc: Choice<'A, Async<'A>>) (src: list<'T>) =
-                match src with
-                | [] -> acc
-                | e :: l ->
-                    let r = attempt e
-                    loop attempt
-                        (acc |> Runner.Bind (fun args ->
-                            r asserter |> Runner.Map (fun _ -> args)))
-                        l
-            r asserter |> Runner.Bind (fun args ->
-                let sample = sample args
-                loop (attempt args) (Choice1Of2 args) sample.Data
-            )
-
-    /// Runs a test for each element in a randomly generated sample.
-    member this.For(sample: Random.Sample<'A>, f: 'A -> Runner<'B>) : Runner<'B> =
-        fun asserter ->
-            let rec loop (acc: Choice<'B, Async<'B>>) (src: list<'A>) =
-                match src with
-                | [] -> acc
-                | e :: l ->
-                    let r = f e
-                    loop (acc |> Runner.Bind (fun _ -> r asserter)) l
-            loop (Choice1Of2 JS.Undefined) sample.Data
-
-    /// Runs a test for 100 occurrences of a random generator.
-    [<CustomOperation("propertyWith", MaintainsVariableSpace = true)>]
-    [<Macro(typeof<Internal.TestPropertyMacro>)>]
-    member this.PropertyWith<'T, 'A, 'B>
-        (
-            r: Runner<'A>,
-            [<ProjectionParameter>] gen: 'A -> Random.Generator<'T>,
-            [<ProjectionParameter>] attempt: 'A -> 'T -> Runner<'B>
-        ) : Runner<'A> =
-            this.PropertyWithSample(r, (fun args -> Random.Sample<'T>(gen args)), attempt)
-
-    /// Runs a test for 100 occurrences of a random generator.
-    member this.For(gen: Random.Generator<'A>, f: 'A -> Runner<'B>) : Runner<'B> =
-        this.For(Random.Sample(gen), f)
-
-    /// Runs a test for 100 random occurrences.
-    [<CustomOperation("property", MaintainsVariableSpace = true)>]
-    [<Macro(typeof<Internal.TestPropertyMacro>)>]
-    member this.Property<'T, 'A, 'B>
-        (
-            r: Runner<'A>,
-            [<ProjectionParameter>] attempt: 'A -> 'T -> Runner<'B>
-        ) : Runner<'A> =
-            this.PropertyWithSample(r, (fun _ -> Random.Sample<'T>()), attempt)
-
-    /// Checks that an expression raises an exception.
-    [<CustomOperation("raises", MaintainsVariableSpace = true)>]
-    member this.Raises<'T, 'A>
-        (
-            r: Runner<'A>,
-            [<ProjectionParameter>] value: 'A -> 'T
-        ) : Runner<'A> =
-        r |> Runner.AddTest (fun asserter args ->
-            try
-                value args |> ignore
-                asserter.Ok(false, "Expected raised exception")
-            with _ ->
-                asserter.Ok(true)
-        )
-
-    /// Checks that an expression raises an exception.
-    [<CustomOperation("raisesMsg", MaintainsVariableSpace = true)>]
-    member this.RaisesMsg<'T, 'A>
-        (
-            r: Runner<'A>,
-            [<ProjectionParameter>] value: 'A -> 'T,
-            message: string
-        ) : Runner<'A> =
-        r |> Runner.AddTest (fun asserter args ->
-            try
-                value args |> ignore
-                asserter.Ok(false, message)
-            with _ ->
-                asserter.Ok(true, message)
-        )
-
-    /// Checks that an expression raises an exception.
-    [<CustomOperation("raisesAsync", MaintainsVariableSpace = true)>]
-    member this.RaisesAsync<'T, 'A>
-        (
-            r: Runner<'A>,
-            [<ProjectionParameter>] value: 'A -> Async<'T>
-        ) : Runner<'A> =
-        r |> Runner.AddTestAsync (fun asserter args ->
-            let value = value args 
-            async {
-                try
-                    let! _ = value
-                    return asserter.Ok(false, "Expected raised exception")
-                with _ ->
-                    return asserter.Ok(true)
-            }
-        )
-
-    /// Checks that an expression raises an exception.
-    [<CustomOperation("raisesMsgAsync", MaintainsVariableSpace = true)>]
-    member this.RaisesMsgAsync<'T, 'A>
-        (
-            r: Runner<'A>,
-            [<ProjectionParameter>] value: 'A -> Async<'T>,
-            message: string
-        ) : Runner<'A> =
-        r |> Runner.AddTestAsync (fun asserter args ->
-            let value = value args 
-            async {
-                try
-                    let! _ = value
-                    return asserter.Ok(false, message)
-                with _ ->
-                    return asserter.Ok(true, message)
-            }
-        )
-
-    /// Runs a sub-test.
-    [<CustomOperation("run", MaintainsVariableSpace = true)>]
-    member this.RunSubtest
-        (
-            r: Runner<'A>,
-            [<ProjectionParameter>] subtest: 'A -> Runner<'B>
-        ) : Runner<'B> =
-        fun asserter ->
-            r asserter |> Runner.Bind (fun a -> subtest a asserter)
-
-    member this.Bind(a: Async<'A>, f: 'A -> Runner<'B>) : Runner<'B> =
-        fun asserter ->
-            Choice2Of2 (async {
-                let! a = a
-                match f a asserter with
-                | Choice1Of2 b -> return b
-                | Choice2Of2 b -> return! b
-            })
-
-    member this.Yield(x) = fun asserter -> Choice1Of2 x
-
-    member this.Return(x) = fun asserter -> Choice1Of2 x
-
-    member this.Zero() = fun asserter -> Choice1Of2 JS.Undefined
-
-    member this.For
-        (
-            r: Runner<'A>,
-            y: 'A -> Runner<'B>
-        ) : Runner<'B> =
-        fun asserter ->
-            match r asserter with
-            | Choice1Of2 a ->
-                y a asserter
-            | Choice2Of2 a ->
-                Choice2Of2 (async {
-                    let! a = a
-                    match y a asserter with
-                    | Choice1Of2 b -> return b
-                    | Choice2Of2 b -> return! b
-                })
-
-[<JavaScript>]
-type TestBuilder (name: string) =
-    inherit SubtestBuilder ()
-
-    member this.Run(e) =
-        QUnit.Test name (fun asserter ->
-            try
-                match e asserter with
-                | Choice1Of2 _ -> ()
-                | Choice2Of2 asy ->
-                    let ``done`` = asserter.Async()
-                    async {
-                        try
-                            try
-                                let! _ = asy |> Runner.WithTimeout 1000 
-                                return ()
-                            with e ->
-                                return asserter.Equal(e, null, "Test threw an unexpected asynchronous exception")
-                        finally
-                            ``done``()
-                    }
-                    |> Async.Start
-            with e ->
-                asserter.Equal(e, null, "Test threw an unexpected synchronous exception")
-        )
-
-[<JavaScript>]
-let Test name = new TestBuilder(name)
-
-[<JavaScript>]
-let Do = new SubtestBuilder()
-
-[<JavaScript>]
-let PropertyWith name gen f =
-    Test name { propertyWith gen f }
-
-[<JavaScript>]
-let PropertyWithSample name set f =
-    Test name { propertyWithSample set f }
-
-[<Macro(typeof<Internal.PropertyMacro>)>]
-let Property<'T, 'O> name (f: 'T -> Runner<'O>) =
-    PropertyWith name (Random.Auto<'T>()) f
+// $begin{copyright}
+//
+// This file is part of WebSharper
+//
+// Copyright (c) 2008-2016 IntelliFactory
+//
+// Licensed under the Apache License, Version 2.0 (the "License"); you
+// may not use this file except in compliance with the License.  You may
+// obtain a copy of the License at
+//
+//     http://www.apache.org/licenses/LICENSE-2.0
+//
+// Unless required by applicable law or agreed to in writing, software
+// distributed under the License is distributed on an "AS IS" BASIS,
+// WITHOUT WARRANTIES OR CONDITIONS OF ANY KIND, either express or
+// implied.  See the License for the specific language governing
+// permissions and limitations under the License.
+//
+// $end{copyright}
+
+/// Common utilities for testing.
+[<AutoOpen>]
+module WebSharper.Testing.Pervasives
+
+open WebSharper
+open WebSharper.JavaScript
+
+module internal Internal =
+
+    open WebSharper.Core
+    open WebSharper.Core.AST
+
+    open WebSharper.Testing.Random.Internal
+
+    let asserter = ty "WebSharper.Testing.Pervasives+QUnit+Asserter"
+    let runnerOf t = !@asserter ^-> Definitions.FSharpChoice 2 @@[t; Definitions.FSharpAsync @@[t]]
+
+    type TestPropertyMacro() =
+        inherit Macro()
+
+        let m =
+            let t = TypeParameter 0
+            let a = TypeParameter 1
+            let b = TypeParameter 2
+            meth "PropertyWithSample" [runnerOf a; a ^-> sampleOf t; a ^-> t ^-> runnerOf b] (runnerOf a)
+
+        override this.TranslateCall(c) =
+            let [t; a; b] = c.Method.Generics
+            match c.Arguments with  
+            | [runner; gen; attempt] ->
+                let id = Id.New(mut = false)
+                Call(c.This, c.DefiningType, m c.Method.Generics,
+                    [
+                        runner
+                        Function([id], Some (runnerOf a),
+                            // cast to "any" is needed because sometimes we are calling a generator function that does
+                            // not take any arguments
+                            Return (mkSample t (Appl(Cast(TSType.Any, gen), [Var id], Pure, Some 1)) (cInt 100)))
+                        attempt
+                    ]
+                )
+                |> MacroOk
+            | [runner; attempt] ->
+                Call(c.This, c.DefiningType, m c.Method.Generics,
+                    [
+                        runner
+                        Function([], Some (runnerOf a), Return (mkSample t (mkGenerator c.Method.Generics.Head) (cInt 100)))
+                        attempt
+                    ]
+                )
+                |> MacroOk
+            | _ -> MacroFallback
+
+    type PropertyMacro() =
+        inherit Macro()
+
+        let pervasives = NonGeneric (ty "WebSharper.Testing.Pervasives")
+        let m =
+            let a = TypeParameter 0
+            let b = TypeParameter 1
+            meth "PropertyWith" [
+                !@Definitions.String
+                generatorOf a
+                a ^-> runnerOf b
+            ] VoidType
+
+        override this.TranslateCall(c) =
+            match c.Arguments with 
+            | [name; f] ->
+                Call(None, pervasives, m c.Method.Generics, [name; mkGenerator c.Method.Generics.Head; f])
+                |> MacroOk
+            | _ -> MacroFallback
+
+module QUnit =
+
+    [<Stub>]
+    type Asserter =
+
+        [<Stub; Name "ok">]
+        member this.Ok(value: bool) = X<unit>
+
+        [<Stub; Name "ok">]
+        member this.Ok(value: bool, message: string) = X<unit>
+
+        [<Stub; Name "notOk">]
+        member this.NotOk(value: bool) = X<unit>
+
+        [<Stub; Name "notOk">]
+        member this.NotOk(value: bool, message: string) = X<unit>
+
+        [<Stub; Name "equal">]
+        member this.Equal<'T>(actual: 'T, expected: 'T) = X<unit>
+
+        [<Stub; Name "equal">]
+        member this.Equal<'T>(actual: 'T, expected: 'T, message: string) = X<unit>
+
+        [<Stub; Name "deepEqual">]
+        member this.DeepEqual<'T>(actual: 'T, expected: 'T) = X<unit>
+
+        [<Stub; Name "deepEqual">]
+        member this.DeepEqual<'T>(actual: 'T, expected: 'T, message: string) = X<unit>
+
+        [<Stub; Name "expect">]
+        member this.Expect(assertionCount: int) = X<unit>
+
+        [<Stub; Name "async">]
+        member this.Async() = X<unit -> unit>
+
+        [<Stub; Name "push">]
+        member this.Push(result: bool, actual: 'T, expected: 'T, message: string) = X<unit>
+
+        [<Stub; Name "push">]
+        member this.Push(result: bool, actual: 'T, expected: 'T) = X<unit>
+
+    // Unlike the methods above, Test and Module must not be implemented as X<_>.
+    // They are meant to be called from the top-level, which means they will be called
+    // from the server side too. Since X<_>'s .NET implementation throws an exception,
+    // it is not suitable in this case.
+
+    [<Inline "QUnit.test($name, $callback)">]
+    let Test (name: string) (callback: Asserter -> unit) = ()
+
+    [<Inline "QUnit.module($name)">]
+    let Module (name: string) = ()
+
+type TestCategory = internal { name : string; run : (unit -> unit) }
+
+[<JavaScript>]                   
+type TestCategoryBuilder(name: string) =
+
+    [<Inline>]
+    member this.Delay(f) = { name = name; run = f }
+
+    [<Inline>]
+    member this.Zero() = ()
+
+    [<Inline "QUnit.module($s.name),$s">]
+    member this.Run(s: TestCategory) =
+        s
+
+[<JavaScript>]
+let TestCategory name = new TestCategoryBuilder(name)
+
+// This could simply be (Asserter -> Async<'A>), but since QUnit's performance
+// degrades a lot when used in asynchronous mode, we want to use it in
+// synchronous mode whenever possible (ie. when all assertions in a test
+// are synchronous).
+type Runner<'A> = QUnit.Asserter -> Choice<'A, Async<'A>>
+
+[<JavaScript>]
+module private Runner =
+
+    let ToAsync x =
+        match x with
+        | Choice1Of2 args -> async { return args }
+        | Choice2Of2 args -> args
+
+    let Map f x =
+        match x with
+        | Choice1Of2 args -> Choice1Of2 (f args)
+        | Choice2Of2 args -> Choice2Of2 (async {
+            let! args = args
+            return f args
+        })
+
+    let Bind f x =
+        match x with
+        | Choice1Of2 args -> f args
+        | Choice2Of2 args -> Choice2Of2 (async {
+            let! args = args
+            return! ToAsync (f args)
+        })
+
+    let MapAsync f x =
+        match x with
+        | Choice1Of2 args -> Choice2Of2 (f args)
+        | Choice2Of2 args -> Choice2Of2 (async {
+            let! args = args
+            return! f args
+        })
+
+    let AddTest t r =
+        fun asserter ->
+            r asserter |> Map (fun args ->
+                t asserter args
+                args)
+
+    let AddTestAsync t r =
+        fun asserter ->
+            r asserter |> MapAsync (fun args -> async {
+                do! t asserter args
+                return args
+            })
+
+    let WithTimeout timeOut a = a // TODO: enable timeout
+//        async {
+//            let! child = Async.StartChild (a, timeOut)
+//            return! child
+//        }
+
+[<JavaScript>]
+type SubtestBuilder () =
+
+    [<CustomOperation("expect", MaintainsVariableSpace = true)>]
+    member this.Expect
+        (
+            r: Runner<'A>,
+            [<ProjectionParameter>] assertionCount: 'A -> int
+        ) : Runner<'A> =
+        r |> Runner.AddTest (fun asserter args ->
+            asserter.Expect(assertionCount args)
+        )
+
+    /// Tests equality between two values using F# `=`.
+    [<CustomOperation("equal", MaintainsVariableSpace = true)>]
+    member this.Equal<'T, 'A when 'T : equality>
+        (
+            r: Runner<'A>,
+            [<ProjectionParameter>] actual: 'A -> 'T,
+            [<ProjectionParameter>] expected: 'A -> 'T
+        ) : Runner<'A> =
+        r |> Runner.AddTest (fun asserter args ->
+            let actual = actual args
+            let expected = expected args
+            asserter.Push((actual = expected), actual, expected)
+        )
+
+    /// Tests equality between two values using F# `=`.
+    [<CustomOperation("equalMsg", MaintainsVariableSpace = true)>]
+    member this.EqualMsg<'T, 'A when 'T : equality>
+        (
+            r: Runner<'A>,
+            [<ProjectionParameter>] actual: 'A -> 'T,
+            [<ProjectionParameter>] expected: 'A -> 'T,
+            message: string
+        ) : Runner<'A> =
+        r |> Runner.AddTest (fun asserter args ->
+            let actual = actual args
+            let expected = expected args
+            asserter.Push((actual = expected), actual, expected, message)
+        )
+
+    /// Tests equality between two values using F# `=`.
+    [<CustomOperation("equalAsync", MaintainsVariableSpace = true)>]
+    member this.EqualAsync<'T, 'A when 'T : equality>
+        (
+            r: Runner<'A>,
+            [<ProjectionParameter>] actual: 'A -> Async<'T>,
+            [<ProjectionParameter>] expected: 'A -> 'T
+        ) : Runner<'A> =
+        r |> Runner.AddTestAsync (fun asserter args -> async {
+            let expected = expected args
+            let! actual = actual args 
+            return asserter.Push((actual = expected), actual, expected)
+        })
+
+    /// Tests equality between two values using F# `=`.
+    [<CustomOperation("equalMsgAsync", MaintainsVariableSpace = true)>]
+    member this.EqualMsgAsync<'T, 'A when 'T : equality>
+        (
+            r: Runner<'A>,
+            [<ProjectionParameter>] actual: 'A -> Async<'T>,
+            [<ProjectionParameter>] expected: 'A -> 'T,
+            message: string
+        ) : Runner<'A> =
+        r |> Runner.AddTestAsync (fun asserter args -> async {
+            let expected = expected args
+            let! actual = actual args 
+            return asserter.Push((actual = expected), actual, expected, message)
+        })
+
+    /// Tests equality between two values using F# `=`.
+    [<CustomOperation("notEqual", MaintainsVariableSpace = true)>]
+    member this.NotEqual<'T, 'A when 'T : equality>
+        (
+            r: Runner<'A>,
+            [<ProjectionParameter>] actual: 'A -> 'T,
+            [<ProjectionParameter>] expected: 'A -> 'T
+        ) : Runner<'A> =
+        r |> Runner.AddTest (fun asserter args ->
+            let actual = actual args
+            let expected = expected args
+            asserter.Push((actual <> expected), actual, expected)
+        )
+
+    /// Tests equality between two values using F# `=`.
+    [<CustomOperation("notEqualMsg", MaintainsVariableSpace = true)>]
+    member this.NotEqualMsg<'T, 'A when 'T : equality>
+        (
+            r: Runner<'A>,
+            [<ProjectionParameter>] actual: 'A -> 'T,
+            [<ProjectionParameter>] expected: 'A -> 'T,
+            message: string
+        ) : Runner<'A> =
+        r |> Runner.AddTest (fun asserter args ->
+            let actual = actual args
+            let expected = expected args
+            asserter.Push((actual <> expected), actual, expected, message)
+        )
+
+    /// Tests equality between two values using F# `=`.
+    [<CustomOperation("notEqualAsync", MaintainsVariableSpace = true)>]
+    member this.NotEqualAsync<'T, 'A when 'T : equality>
+        (
+            r: Runner<'A>,
+            [<ProjectionParameter>] actual: 'A -> Async<'T>,
+            [<ProjectionParameter>] expected: 'A -> 'T
+        ) : Runner<'A> =
+        r |> Runner.AddTestAsync (fun asserter args -> async {
+            let expected = expected args
+            let! actual = actual args 
+            return asserter.Push((actual <> expected), actual, expected)
+        })
+
+    /// Tests equality between two values using F# `=`.
+    [<CustomOperation("notEqualMsgAsync", MaintainsVariableSpace = true)>]
+    member this.NotEqualMsgAsync<'T, 'A when 'T : equality>
+        (
+            r: Runner<'A>,
+            [<ProjectionParameter>] actual: 'A -> Async<'T>,
+            [<ProjectionParameter>] expected: 'A -> 'T,
+            message: string
+        ) : Runner<'A> =
+        r |> Runner.AddTestAsync (fun asserter args -> async {
+            let expected = expected args
+            let! actual = actual args 
+            return asserter.Push((actual <> expected), actual, expected, message)
+        })
+
+    /// Tests equality between two values using JavaScript `==`.
+    [<CustomOperation("jsEqual", MaintainsVariableSpace = true)>]
+    member this.JsEqual<'T, 'A>
+        (
+            r: Runner<'A>,
+            [<ProjectionParameter>] actual: 'A -> 'T,
+            [<ProjectionParameter>] expected: 'A -> 'T
+        ) : Runner<'A> =
+        r |> Runner.AddTest (fun asserter args ->
+            asserter.Equal(actual args, expected args)
+        )
+
+    /// Tests equality between two values using JavaScript `==`.
+    [<CustomOperation("jsEqualMsg", MaintainsVariableSpace = true)>]
+    member this.JsEqualMsg<'T, 'A>
+        (
+            r: Runner<'A>,
+            [<ProjectionParameter>] actual: 'A -> 'T,
+            [<ProjectionParameter>] expected: 'A -> 'T,
+            message: string
+        ) : Runner<'A> =
+        r |> Runner.AddTest (fun asserter args ->
+            asserter.Equal(actual args, expected args, message)
+        )
+
+    /// Tests equality between two values using JavaScript `==`.
+    [<CustomOperation("jsEqualAsync", MaintainsVariableSpace = true)>]
+    member this.JsEqualAsync<'T, 'A>
+        (
+            r: Runner<'A>,
+            [<ProjectionParameter>] actual: 'A -> Async<'T>,
+            [<ProjectionParameter>] expected: 'A -> 'T
+        ) : Runner<'A> =
+        r |> Runner.AddTestAsync (fun asserter args -> async {
+            let expected = expected args
+            let! actual = actual args 
+            return asserter.Equal(actual, expected)
+        })
+
+    /// Tests equality between two values using JavaScript `==`.
+    [<CustomOperation("jsEqualMsgAsync", MaintainsVariableSpace = true)>]
+    member this.JsEqualMsgAsync<'T, 'A>
+        (
+            r: Runner<'A>,
+            [<ProjectionParameter>] actual: 'A -> Async<'T>,
+            [<ProjectionParameter>] expected: 'A -> 'T,
+            message: string
+        ) : Runner<'A> =
+        r |> Runner.AddTestAsync (fun asserter args -> async {
+            let expected = expected args
+            let! actual = actual args 
+            return asserter.Equal(actual, expected, message)
+        })
+
+    /// Tests equality between two values using JavaScript `===`.
+    [<CustomOperation("deepEqual", MaintainsVariableSpace = true)>]
+    member this.DeepEqual<'T, 'A>
+        (
+            r: Runner<'A>,
+            [<ProjectionParameter>] actual: 'A -> 'T,
+            [<ProjectionParameter>] expected: 'A -> 'T
+        ) : Runner<'A> =
+        r |> Runner.AddTest (fun asserter args ->
+            asserter.DeepEqual(actual args, expected args)
+        )
+
+    /// Tests equality between two values using JavaScript `===`.
+    [<CustomOperation("deepEqualMsg", MaintainsVariableSpace = true)>]
+    member this.DeepEqualMsg<'T, 'A>
+        (
+            r: Runner<'A>,
+            [<ProjectionParameter>] actual: 'A -> 'T,
+            [<ProjectionParameter>] expected: 'A -> 'T,
+            message: string
+        ) : Runner<'A> =
+        r |> Runner.AddTest (fun asserter args ->
+            asserter.DeepEqual(actual args, expected args, message)
+        )
+
+    /// Tests equality between two values using JavaScript `===`.
+    [<CustomOperation("deepEqualAsync", MaintainsVariableSpace = true)>]
+    member this.DeepEqualAsync<'T, 'A>
+        (
+            r: Runner<'A>,
+            [<ProjectionParameter>] actual: 'A -> Async<'T>,
+            [<ProjectionParameter>] expected: 'A -> 'T
+        ) : Runner<'A> =
+        r |> Runner.AddTestAsync (fun asserter args -> async {
+            let expected = expected args
+            let! actual = actual args 
+            return asserter.DeepEqual(actual, expected)
+        })
+
+    /// Tests equality between two values using JavaScript `===`.
+    [<CustomOperation("deepEqualMsgAsync", MaintainsVariableSpace = true)>]
+    member this.DeepEqualMsgAsync<'T, 'A>
+        (
+            r: Runner<'A>,
+            [<ProjectionParameter>] actual: 'A -> Async<'T>,
+            [<ProjectionParameter>] expected: 'A -> 'T,
+            message: string
+        ) : Runner<'A> =
+        r |> Runner.AddTestAsync (fun asserter args -> async {
+            let expected = expected args
+            let! actual = actual args 
+            return asserter.DeepEqual(actual, expected, message)
+        })
+
+    /// Tests approximate equality between two floats.
+    [<CustomOperation("approxEqual", MaintainsVariableSpace = true)>]
+    member this.ApproxEqual<'T, 'A>
+        (
+            r: Runner<'A>,
+            [<ProjectionParameter>] actual: 'A -> float,
+            [<ProjectionParameter>] expected: 'A -> float
+        ) : Runner<'A> =
+        r |> Runner.AddTest (fun asserter args ->
+            let actual = actual args
+            let expected = expected args
+            asserter.Push(abs (actual - expected) < 0.0001, actual, expected)
+        )
+
+    /// Tests approximate equality between two floats.
+    [<CustomOperation("approxEqualMsg", MaintainsVariableSpace = true)>]
+    member this.ApproxEqualMsg<'T, 'A>
+        (
+            r: Runner<'A>,
+            [<ProjectionParameter>] actual: 'A -> float,
+            [<ProjectionParameter>] expected: 'A -> float,
+            message: string
+        ) : Runner<'A> =
+        r |> Runner.AddTest (fun asserter args ->
+            let actual = actual args
+            let expected = expected args
+            asserter.Push(abs (actual - expected) < 0.0001, actual, expected, message)
+        )
+
+    /// Tests approximate equality between two floats.
+    [<CustomOperation("approxEqualAsync", MaintainsVariableSpace = true)>]
+    member this.ApproxEqualAsync<'T, 'A>
+        (
+            r: Runner<'A>,
+            [<ProjectionParameter>] actual: 'A -> Async<float>,
+            [<ProjectionParameter>] expected: 'A -> float
+        ) : Runner<'A> =
+        r |> Runner.AddTestAsync (fun asserter args -> async {
+            let expected = expected args
+            let! actual = actual args 
+            return asserter.Push(abs (actual - expected) < 0.0001, actual, expected)
+        })
+
+    /// Tests approximate equality between two floats.
+    [<CustomOperation("approxEqualMsgAsync", MaintainsVariableSpace = true)>]
+    member this.ApproxEqualMsgAsync<'T, 'A>
+        (
+            r: Runner<'A>,
+            [<ProjectionParameter>] actual: 'A -> Async<float>,
+            [<ProjectionParameter>] expected: 'A -> float,
+            message: string
+        ) : Runner<'A> =
+        r |> Runner.AddTestAsync (fun asserter args -> async {
+            let expected = expected args
+            let! actual = actual args 
+            return asserter.Push(abs (actual - expected) < 0.0001, actual, expected, message)
+        })
+
+    /// Tests approximate inequality between two floats.
+    [<CustomOperation("notApproxEqual", MaintainsVariableSpace = true)>]
+    member this.NotApproxEqual<'T, 'A>
+        (
+            r: Runner<'A>,
+            [<ProjectionParameter>] actual: 'A -> float,
+            [<ProjectionParameter>] expected: 'A -> float
+        ) : Runner<'A> =
+        r |> Runner.AddTest (fun asserter args ->
+            let actual = actual args
+            let expected = expected args
+            asserter.Push(abs (actual - expected) > 0.0001, actual, expected)
+        )
+
+    /// Tests approximate inequality between two floats.
+    [<CustomOperation("notApproxEqualMsg", MaintainsVariableSpace = true)>]
+    member this.NotApproxEqualMsg<'T, 'A>
+        (
+            r: Runner<'A>,
+            [<ProjectionParameter>] actual: 'A -> float,
+            [<ProjectionParameter>] expected: 'A -> float,
+            message: string
+        ) : Runner<'A> =
+        r |> Runner.AddTest (fun asserter args ->
+            let actual = actual args
+            let expected = expected args
+            asserter.Push(abs (actual - expected) > 0.0001, actual, expected, message)
+        )
+
+    /// Tests approximate inequality between two floats.
+    [<CustomOperation("notApproxEqualAsync", MaintainsVariableSpace = true)>]
+    member this.NotApproxEqualAsync<'T, 'A>
+        (
+            r: Runner<'A>,
+            [<ProjectionParameter>] actual: 'A -> Async<float>,
+            [<ProjectionParameter>] expected: 'A -> float
+        ) : Runner<'A> =
+        r |> Runner.AddTestAsync (fun asserter args -> async {
+            let expected = expected args
+            let! actual = actual args 
+            return asserter.Push(abs (actual - expected) > 0.0001, actual, expected)
+        })
+
+    /// Tests approximate inequality between two floats.
+    [<CustomOperation("notApproxEqualMsgAsync", MaintainsVariableSpace = true)>]
+    member this.NotApproxEqualMsgAsync<'T, 'A>
+        (
+            r: Runner<'A>,
+            [<ProjectionParameter>] actual: 'A -> Async<float>,
+            [<ProjectionParameter>] expected: 'A -> float,
+            message: string
+        ) : Runner<'A> =
+        r |> Runner.AddTestAsync (fun asserter args -> async {
+            let expected = expected args
+            let! actual = actual args 
+            return asserter.Push(abs (actual - expected) > 0.0001, actual, expected, message)
+        })
+
+    /// Checks that a boolean is true.
+    [<CustomOperation("isTrue", MaintainsVariableSpace = true)>]
+    member this.IsTrue<'A>
+        (
+            r: Runner<'A>,
+            [<ProjectionParameter>] value: 'A -> bool
+        ) : Runner<'A> =
+        r |> Runner.AddTest (fun asserter args ->
+            asserter.Ok(value args)
+        )
+
+    /// Checks that a boolean is true.
+    [<CustomOperation("isTrueMsg", MaintainsVariableSpace = true)>]
+    member this.IsTrueMsg<'A>
+        (
+            r: Runner<'A>,
+            [<ProjectionParameter>] value: 'A -> bool,
+            message: string
+        ) : Runner<'A> =
+        r |> Runner.AddTest (fun asserter args ->
+            asserter.Ok(value args, message)
+        )
+
+    /// Checks that a boolean is true.
+    [<CustomOperation("isTrueAsync", MaintainsVariableSpace = true)>]
+    member this.IsTrueAsync<'A>
+        (
+            r: Runner<'A>,
+            [<ProjectionParameter>] value: 'A -> Async<bool>
+        ) : Runner<'A> =
+        r |> Runner.AddTestAsync (fun asserter args -> async {
+            let! value = value args 
+            return asserter.Ok(value)
+        })
+
+    /// Checks that a boolean is true.
+    [<CustomOperation("isTrueMsgAsync", MaintainsVariableSpace = true)>]
+    member this.IsTrueMsgAsync<'A>
+        (
+            r: Runner<'A>,
+            [<ProjectionParameter>] value: 'A -> Async<bool>,
+            message: string
+        ) : Runner<'A> =
+        r |> Runner.AddTestAsync (fun asserter args -> async {
+            let! value = value args 
+            return asserter.Ok(value, message)
+        })
+
+    /// Checks that a boolean is false.
+    [<CustomOperation("isFalse", MaintainsVariableSpace = true)>]
+    member this.IsFalse<'A>
+        (
+            r: Runner<'A>,
+            [<ProjectionParameter>] value: 'A -> bool
+        ) : Runner<'A> =
+        r |> Runner.AddTest (fun asserter args ->
+            asserter.NotOk(value args)
+        )
+
+    /// Checks that a boolean is false.
+    [<CustomOperation("isFalseMsg", MaintainsVariableSpace = true)>]
+    member this.IsFalseMsg<'A>
+        (
+            r: Runner<'A>,
+            [<ProjectionParameter>] value: 'A -> bool,
+            message: string
+        ) : Runner<'A> =
+        r |> Runner.AddTest (fun asserter args ->
+            asserter.NotOk(value args, message)
+        )
+
+    /// Checks that a boolean is false.
+    [<CustomOperation("isFalseAsync", MaintainsVariableSpace = true)>]
+    member this.IsFalseAsync<'A>
+        (
+            r: Runner<'A>,
+            [<ProjectionParameter>] value: 'A -> Async<bool>
+        ) : Runner<'A> =
+        r |> Runner.AddTestAsync (fun asserter args -> async {
+            let! value = value args 
+            return asserter.NotOk(value)
+        })
+
+    /// Checks that a boolean is false.
+    [<CustomOperation("isFalseMsgAsync", MaintainsVariableSpace = true)>]
+    member this.IsFalseAsync<'A>
+        (
+            r: Runner<'A>,
+            [<ProjectionParameter>] value: 'A -> Async<bool>,
+            message: string
+        ) : Runner<'A> =
+        r |> Runner.AddTestAsync (fun asserter args -> async {
+            let! value = value args 
+            return asserter.NotOk(value, message)
+        })
+
+    /// Runs a test for each element in a sequence.
+    [<CustomOperation("forEach", MaintainsVariableSpace = true)>]
+    member this.ForEach
+        (
+            r: Runner<'A>,
+            [<ProjectionParameter>] src: 'A -> #seq<'T>,
+            [<ProjectionParameter>] attempt: 'A -> 'T -> Runner<'B>
+        ) : Runner<'A> =
+        fun asserter ->
+            let rec loop (attempt: 'T -> Runner<'B>) (acc: Choice<'A, Async<'A>>) (src: list<'T>) =
+                match src with
+                | [] -> acc
+                | e :: l ->
+                    let r = attempt e
+                    loop attempt (acc |> Runner.Bind (fun args -> r asserter |> Runner.Map (fun _ -> args))) l
+            r asserter |> Runner.Bind (fun args ->
+                loop (attempt args) (Choice1Of2 args) (List.ofSeq (src args))
+            )
+
+    /// Runs a test for each element in a randomly generated set.
+    [<CustomOperation("propertyWithSample", MaintainsVariableSpace = true)>]
+    member this.PropertyWithSample<'T, 'A, 'B>
+        (
+            r: Runner<'A>,
+            [<ProjectionParameter>] sample: 'A -> Random.Sample<'T>,
+            [<ProjectionParameter>] attempt: 'A -> 'T -> Runner<'B>
+        ) : Runner<'A> =
+        fun asserter ->
+            let rec loop (attempt: 'T -> Runner<'B>) (acc: Choice<'A, Async<'A>>) (src: list<'T>) =
+                match src with
+                | [] -> acc
+                | e :: l ->
+                    let r = attempt e
+                    loop attempt
+                        (acc |> Runner.Bind (fun args ->
+                            r asserter |> Runner.Map (fun _ -> args)))
+                        l
+            r asserter |> Runner.Bind (fun args ->
+                let sample = sample args
+                loop (attempt args) (Choice1Of2 args) sample.Data
+            )
+
+    /// Runs a test for each element in a randomly generated sample.
+    member this.For(sample: Random.Sample<'A>, f: 'A -> Runner<'B>) : Runner<'B> =
+        fun asserter ->
+            let rec loop (acc: Choice<'B, Async<'B>>) (src: list<'A>) =
+                match src with
+                | [] -> acc
+                | e :: l ->
+                    let r = f e
+                    loop (acc |> Runner.Bind (fun _ -> r asserter)) l
+            loop (Choice1Of2 JS.Undefined) sample.Data
+
+    /// Runs a test for 100 occurrences of a random generator.
+    [<CustomOperation("propertyWith", MaintainsVariableSpace = true)>]
+    [<Macro(typeof<Internal.TestPropertyMacro>)>]
+    member this.PropertyWith<'T, 'A, 'B>
+        (
+            r: Runner<'A>,
+            [<ProjectionParameter>] gen: 'A -> Random.Generator<'T>,
+            [<ProjectionParameter>] attempt: 'A -> 'T -> Runner<'B>
+        ) : Runner<'A> =
+            this.PropertyWithSample(r, (fun args -> Random.Sample<'T>(gen args)), attempt)
+
+    /// Runs a test for 100 occurrences of a random generator.
+    member this.For(gen: Random.Generator<'A>, f: 'A -> Runner<'B>) : Runner<'B> =
+        this.For(Random.Sample(gen), f)
+
+    /// Runs a test for 100 random occurrences.
+    [<CustomOperation("property", MaintainsVariableSpace = true)>]
+    [<Macro(typeof<Internal.TestPropertyMacro>)>]
+    member this.Property<'T, 'A, 'B>
+        (
+            r: Runner<'A>,
+            [<ProjectionParameter>] attempt: 'A -> 'T -> Runner<'B>
+        ) : Runner<'A> =
+            this.PropertyWithSample(r, (fun _ -> Random.Sample<'T>()), attempt)
+
+    /// Checks that an expression raises an exception.
+    [<CustomOperation("raises", MaintainsVariableSpace = true)>]
+    member this.Raises<'T, 'A>
+        (
+            r: Runner<'A>,
+            [<ProjectionParameter>] value: 'A -> 'T
+        ) : Runner<'A> =
+        r |> Runner.AddTest (fun asserter args ->
+            try
+                value args |> ignore
+                asserter.Ok(false, "Expected raised exception")
+            with _ ->
+                asserter.Ok(true)
+        )
+
+    /// Checks that an expression raises an exception.
+    [<CustomOperation("raisesMsg", MaintainsVariableSpace = true)>]
+    member this.RaisesMsg<'T, 'A>
+        (
+            r: Runner<'A>,
+            [<ProjectionParameter>] value: 'A -> 'T,
+            message: string
+        ) : Runner<'A> =
+        r |> Runner.AddTest (fun asserter args ->
+            try
+                value args |> ignore
+                asserter.Ok(false, message)
+            with _ ->
+                asserter.Ok(true, message)
+        )
+
+    /// Checks that an expression raises an exception.
+    [<CustomOperation("raisesAsync", MaintainsVariableSpace = true)>]
+    member this.RaisesAsync<'T, 'A>
+        (
+            r: Runner<'A>,
+            [<ProjectionParameter>] value: 'A -> Async<'T>
+        ) : Runner<'A> =
+        r |> Runner.AddTestAsync (fun asserter args ->
+            let value = value args 
+            async {
+                try
+                    let! _ = value
+                    return asserter.Ok(false, "Expected raised exception")
+                with _ ->
+                    return asserter.Ok(true)
+            }
+        )
+
+    /// Checks that an expression raises an exception.
+    [<CustomOperation("raisesMsgAsync", MaintainsVariableSpace = true)>]
+    member this.RaisesMsgAsync<'T, 'A>
+        (
+            r: Runner<'A>,
+            [<ProjectionParameter>] value: 'A -> Async<'T>,
+            message: string
+        ) : Runner<'A> =
+        r |> Runner.AddTestAsync (fun asserter args ->
+            let value = value args 
+            async {
+                try
+                    let! _ = value
+                    return asserter.Ok(false, message)
+                with _ ->
+                    return asserter.Ok(true, message)
+            }
+        )
+
+    /// Runs a sub-test.
+    [<CustomOperation("run", MaintainsVariableSpace = true)>]
+    member this.RunSubtest
+        (
+            r: Runner<'A>,
+            [<ProjectionParameter>] subtest: 'A -> Runner<'B>
+        ) : Runner<'B> =
+        fun asserter ->
+            r asserter |> Runner.Bind (fun a -> subtest a asserter)
+
+    member this.Bind(a: Async<'A>, f: 'A -> Runner<'B>) : Runner<'B> =
+        fun asserter ->
+            Choice2Of2 (async {
+                let! a = a
+                match f a asserter with
+                | Choice1Of2 b -> return b
+                | Choice2Of2 b -> return! b
+            })
+
+    member this.Yield(x) = fun asserter -> Choice1Of2 x
+
+    member this.Return(x) = fun asserter -> Choice1Of2 x
+
+    member this.Zero() = fun asserter -> Choice1Of2 JS.Undefined
+
+    member this.For
+        (
+            r: Runner<'A>,
+            y: 'A -> Runner<'B>
+        ) : Runner<'B> =
+        fun asserter ->
+            match r asserter with
+            | Choice1Of2 a ->
+                y a asserter
+            | Choice2Of2 a ->
+                Choice2Of2 (async {
+                    let! a = a
+                    match y a asserter with
+                    | Choice1Of2 b -> return b
+                    | Choice2Of2 b -> return! b
+                })
+
+[<JavaScript>]
+type TestBuilder (name: string) =
+    inherit SubtestBuilder ()
+
+    member this.Run(e) =
+        QUnit.Test name (fun asserter ->
+            try
+                match e asserter with
+                | Choice1Of2 _ -> ()
+                | Choice2Of2 asy ->
+                    let ``done`` = asserter.Async()
+                    async {
+                        try
+                            try
+                                let! _ = asy |> Runner.WithTimeout 1000 
+                                return ()
+                            with e ->
+                                return asserter.Equal(e, null, "Test threw an unexpected asynchronous exception")
+                        finally
+                            ``done``()
+                    }
+                    |> Async.Start
+            with e ->
+                asserter.Equal(e, null, "Test threw an unexpected synchronous exception")
+        )
+
+[<JavaScript>]
+let Test name = new TestBuilder(name)
+
+[<JavaScript>]
+let Do = new SubtestBuilder()
+
+[<JavaScript>]
+let PropertyWith name gen f =
+    Test name { propertyWith gen f }
+
+[<JavaScript>]
+let PropertyWithSample name set f =
+    Test name { propertyWithSample set f }
+
+[<Macro(typeof<Internal.PropertyMacro>)>]
+let Property<'T, 'O> name (f: 'T -> Runner<'O>) =
+    PropertyWith name (Random.Auto<'T>()) f