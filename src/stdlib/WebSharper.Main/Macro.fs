// $begin{copyright}
//
// This file is part of WebSharper
//
// Copyright (c) 2008-2014 IntelliFactory
//
// Licensed under the Apache License, Version 2.0 (the "License"); you
// may not use this file except in compliance with the License.  You may
// obtain a copy of the License at
//
//     http://www.apache.org/licenses/LICENSE-2.0
//
// Unless required by applicable law or agreed to in writing, software
// distributed under the License is distributed on an "AS IS" BASIS,
// WITHOUT WARRANTIES OR CONDITIONS OF ANY KIND, either express or
// implied.  See the License for the specific language governing
// permissions and limitations under the License.
//
// $end{copyright}

/// Defines macros used by proxy definitions.
module WebSharper.Macro

open System.Collections.Generic

open WebSharper.Core
open WebSharper.Core.AST

//module C = WebSharper.Core.JavaScript.Core
module A = WebSharper.Core.Attributes
//module Q = WebSharper.Core.Quotations
//module R = WebSharper.Core.Reflection

let smallIntegralTypes =
    Set [
        "System.Byte"
        "System.SByte"
        "System.Int16"
        "System.Int32"
        "System.UInt16"
        "System.UInt32"
    ]

let bigIntegralTypes =
    Set [
        "System.Decimal"
        "System.Int64"
        "System.UInt64" 
    ]

let integralTypes = smallIntegralTypes + bigIntegralTypes

let scalarTypes =
    integralTypes
    + Set [
        "System.Char"
        "System.Double"
        "System.Single"
        "System.String" 
        "System.TimeSpan"
        "System.DateTime"
    ]

let isIn (s: string Set) (t: Type) = 
    match t with
    | ConcreteType t ->
        s.Contains t.Entity.Value.FullName
    | _ ->
        false

<<<<<<< HEAD
//let (|CallOrCM|_|) q =
//    match q with 
//    | Q.Call (m, l)
//    | Q.CallModule (m, l) -> Some (m, l)
//    | _ -> None

//let (|OptCoerce|) q =
//    match q with
//    | Q.Coerce (_, x)
//    | x -> x


let private TODO() = failwith "TODO: macro"
=======
let (|OptCoerce|) q =
    match q with
    | Q.Coerce (_, x)
    | x -> x

let cString s = !~ (C.String s)
let cCall t m x = C.Call (t, cString m, x)
let cCallG l m x = cCall (C.Global l) m x
let cInt x = !~ (C.Integer (int64 x))

let divisionMacro tr q =
    match q with
    | Q.CallOrCallModule (m, [x; y]) ->
        match m.Generics with
        | t :: _ -> if isIn smallIntegralTypes t
                    then (tr x / tr y) &>> cInt 0
                    elif isIn bigIntegralTypes t
                    then cCallG ["Math"] "trunc" [tr x / tr y]
                    else tr x / tr y
        | _      -> tr x / tr y
    | _ ->
        failwith "divisionMacro error"

let arithMacro name def tr q =
    match q with
    | Q.CallOrCallModule (m, [x; y]) ->
        match m.Generics with
        | t :: _ ->
            if isIn scalarTypes t
                then def (tr x) (tr y)
                else cCall (tr x) name [tr y]
        | _ -> def (tr x) (tr y)
    | _ ->
        failwith "arithMacro error"
>>>>>>> cf971445

[<Sealed>]
type Div() =
    inherit Macro()
    override this.TranslateCall(_,_,m,a,_) =
        match a with
        | [x; y] ->
            match m.Generics with
            | t :: _ ->                                                                     
                if isIn smallIntegralTypes t
                then (x ^/ y) ^>> !~(Int 0)
                elif isIn bigIntegralTypes t
                then Application(globalAccess ["Math"; "floor"], [x ^/ y])
                else x ^/ y 
            | _ -> x ^/ y   
        | _ -> failwith "divisionMacro error"

[<AbstractClass>]
type Arith(name, op) =
    inherit Macro()
    override this.TranslateCall(_,_,m,a,_) =
        match a with
        | [x; y] ->
            match m.Generics with
            | t :: _ when not (isIn scalarTypes t) ->
                Application (ItemGet(x, Value (String name)), [y])
            | _ -> Binary(x, op, y)
        | _ -> failwith "divisionMacro error"

[<Sealed>]
type Add() = inherit Arith("add", BinaryOperator.``+``) 

[<Sealed>]
type Sub() = inherit Arith("sub", BinaryOperator.``-``) 

type Comparison =
    | ``<``  = 0
    | ``<=`` = 1
    | ``>``  = 2
    | ``>=`` = 3
    | ``=``  = 4
    | ``<>`` = 5

let toBinaryOperator cmp =
    match cmp with
    | Comparison.``<``  -> BinaryOperator.``<``
    | Comparison.``<=`` -> BinaryOperator.``<=``
    | Comparison.``>``  -> BinaryOperator.``>``
    | Comparison.``>=`` -> BinaryOperator.``>=``
    | Comparison.``=``  -> BinaryOperator.``===``
    | _                 -> BinaryOperator.``!==``

let makeComparison cmp x y =
    let eq x y = Application(globalAccess ["WebSharper"; "Unchecked"; "Equals"], [x; y])
    let c b i   = Binary (Application(globalAccess ["WebSharper"; "Unchecked"; "Compare"], [x; y]), b, Value(Int i))
    match cmp with
    | Comparison.``<``  -> c BinaryOperator.``===`` -1
    | Comparison.``<=`` -> c BinaryOperator.``<=`` 0
    | Comparison.``>``  -> c BinaryOperator.``===`` 1
    | Comparison.``>=`` -> c BinaryOperator.``>=`` 0
    | Comparison.``=``  -> eq x y
    | _                 -> Unary (UnaryOperator.``!``, eq x y)

[<AbstractClass>]
type CMP(cmp) =
    inherit Macro()
    override this.TranslateCall(_,_,m,a,_) =
        match a with
        | [x; y] ->
            match m.Generics with
            | t :: _ ->
                if isIn scalarTypes t then
                    Binary (x, toBinaryOperator cmp, y)
                else
                    makeComparison cmp x y
            | _ ->
                failwith "comparisonMacro error"
        | _ ->
            failwith "comparisonMacro error"

[<Sealed>] type EQ() = inherit CMP(Comparison.``=``)
[<Sealed>] type NE() = inherit CMP(Comparison.``<>``)
[<Sealed>] type LT() = inherit CMP(Comparison.``<``)
[<Sealed>] type GT() = inherit CMP(Comparison.``>``)
[<Sealed>] type LE() = inherit CMP(Comparison.``<=``)
[<Sealed>] type GE() = inherit CMP(Comparison.``>=``)

[<Sealed>]
type Char() =
    inherit Macro()
    override this.TranslateCall(_,_,m,a,_) =
        match a with
        | [x] ->
            match m.Generics with
            | t :: _ ->
                if isIn integralTypes t then x else
                    match t with
                    | ConcreteType d ->
                        match d.Entity.Value.FullName with
                        | "System.String" -> Application(globalAccess ["WebSharper"; "Char"; "Parse"], [x])
                        | "System.Char"
                        | "System.Double"
                        | "System.Single" -> x
                        | _               -> failwith "charMacro error"
                    | _ ->
                        failwith "charMacro error"
            | _ ->
                failwith "charMacro error"
        | _ ->
            failwith "charMacro error"

[<Sealed>]
type String() =
    inherit Macro()
    override this.TranslateCall(_,_,m,a,_) =
        match a with
        | [x] ->
            match m.Generics with
            | t :: _ ->
                if t.AssemblyQualifiedName = "System.Char, mscorlib" then
                    Application(globalAccess ["String"; "fromCharCode"], [x])    
                else 
                    Application(globalAccess ["String"], [x])    
            | _ ->
                failwith "stringMacro error"
        | _ ->
            failwith "stringMacro error"

//let getFieldsList q =
//    let ``is (=>)`` (td: TypeDefinition) (m: Method) =
//        td.Value.FullName = "WebSharper.JavaScript.Pervasives"
//        && m.Value.MethodName = "op_EqualsGreater"
//    let rec getFieldsListTC l q =
//        match q with
//        | Q.NewUnionCase (_, [Q.NewTuple [Q.Value (Q.String n); v]; t]) ->
//            getFieldsListTC ((n, v) :: l) t         
//        | Q.NewUnionCase (_, [Q.CallOrCallModule (m, [Q.Value (Q.String n); v]); t])
//            when m.Entity |> ``is (=>)`` ->
//            getFieldsListTC ((n, v) :: l) t         
//        | Q.NewUnionCase (_, []) -> Some (l |> List.rev) 
//        | Q.NewArray (_,  l) ->
//            l |> List.map (
//                function 
//                | Q.NewTuple [Q.Value (Q.String n); v] -> n, v 
//                | Q.CallOrCallModule (m, [Q.Value (Q.String n); v])
//                    when m.Entity |> ``is (=>)`` -> n, v
//                | _ -> failwith "Wrong type of array passed to New"
//            ) |> Some
//        | _ -> None
//    getFieldsListTC [] q
//
//let newMacro tr q =
//    match q with
//    | Q.CallOrCallModule (_, [OptCoerce x]) ->
//        match getFieldsList x with
//        | Some xl ->
//            C.NewObject (xl |> List.map (fun (n, v) -> n, tr v))
//        | _ ->
//            cCallG ["WebSharper"; "JavaScript"; "Pervasives"] "NewFromList" [tr x]
//    | _ ->
//        failwith "newMacro error"
//
//[<Sealed>]
//type New() =
//    interface M.IMacro with
//        member this.Translate(q, tr) = newMacro tr q

//type FST = Reflection.FSharpType

[<Sealed>]
type FuncWithArgs() =
    inherit Macro()
    override this.TranslateCtor(t,_,a,_) =
        match a with
        | [func] ->
            match t.Generics.[0] with
            | TupleType _ ->
                Application(runtimeCreateFuncWithArgs, [ func ])
            | _ ->
                failwith "Wrong type argument on FuncWithArgs: 'TArgs must be a tuple"
        | _ ->
            failwith "funcWithArgsMacro error"

[<Sealed>]
type FuncWithArgsRest() =
    inherit Macro()
    override this.TranslateCtor(t,_,a,_) =
        match a with
        | [func] ->
            match t.Generics.[0] with
            | TupleType ts ->
                Application(runtimeCreateFuncWithArgsRest, [ Value (Int (List.length ts)) ; func ])
            | _ ->
                failwith "Wrong type argument on FuncWithArgsRest: 'TArgs must be a tuple"
        | _ ->
            failwith "funcWithArgsMacro error"

[<Sealed>]
type FuncWithThis() =
    inherit Macro()
    override this.TranslateCtor(t,_,a,_) =
        match a with
        | [func] ->
            match t.Generics.[0] with
            | FSharpFuncType _ ->
                Application(runtimeCreateFuncWithThis, [ func ])
            | ConcreteType td when (
                    let n = td.Entity.Value.FullName
                    n = "WebSharper.JavaScript.Function" || n.StartsWith "WebSharper.JavaScript.FuncWith" 
                ) ->
                Application(runtimeCreateFuncWithThis, [ func ])
            | _ ->
                failwith "Wrong type argument on FuncWithThis: 'TFunc must be an F# function or JavaScript function type"
        | _ ->
            failwith "funcWithArgsMacro error"

/// Set of helpers to parse format string
/// Source: https://github.com/fsharp/fsharp/blob/master/src/fsharp/FSharp.Core/printf.fs
module private FormatString =
    [<System.Flags>]
    type FormatFlags = 
        | None = 0
        | LeftJustify = 1
        | PadWithZeros = 2
        | PlusForPositives = 4
        | SpaceForPositives = 8

    let inline hasFlag flags (expected : FormatFlags) = (flags &&& expected) = expected
    let inline isLeftJustify flags = hasFlag flags FormatFlags.LeftJustify
    let inline isPadWithZeros flags = hasFlag flags FormatFlags.PadWithZeros
    let inline isPlusForPositives flags = hasFlag flags FormatFlags.PlusForPositives
    let inline isSpaceForPositives flags = hasFlag flags FormatFlags.SpaceForPositives

    /// Used for width and precision to denote that user has specified '*' flag
    [<Literal>]
    let StarValue = -1
    /// Used for width and precision to denote that corresponding value was omitted in format string
    [<Literal>]
    let NotSpecifiedValue = -2

    [<NoComparison; NoEquality>]
    type FormatSpecifier =
        {
            TypeChar : char
            Precision : int
            Width : int
            Flags : FormatFlags
        }
        member this.IsStarPrecision = this.Precision = StarValue
        member this.IsPrecisionSpecified = this.Precision <> NotSpecifiedValue
        member this.IsStarWidth = this.Width = StarValue
        member this.IsWidthSpecified = this.Width <> NotSpecifiedValue

    let inline isDigit c = c >= '0' && c <= '9'
    let intFromString (s : string) pos = 
        let rec go acc i =
            if isDigit s.[i] then 
                let n = int s.[i] - int '0'
                go (acc * 10 + n) (i + 1)
            else acc, i
        go 0 pos

    let parseFlags (s : string) i : FormatFlags * int = 
        let rec go flags i = 
            match s.[i] with
            | '0' -> go (flags ||| FormatFlags.PadWithZeros) (i + 1)
            | '+' -> go (flags ||| FormatFlags.PlusForPositives) (i + 1)
            | ' ' -> go (flags ||| FormatFlags.SpaceForPositives) (i + 1)
            | '-' -> go (flags ||| FormatFlags.LeftJustify) (i + 1)
            | _ -> flags, i
        go FormatFlags.None i

    let parseWidth (s : string) i : int * int = 
        if s.[i] = '*' then StarValue, (i + 1)
        elif isDigit (s.[i]) then intFromString s i
        else NotSpecifiedValue, i

    let parsePrecision (s : string) i : int * int = 
        if s.[i] = '.' then
            if s.[i + 1] = '*' then StarValue, i + 2
            elif isDigit (s.[i + 1]) then intFromString s (i + 1)
            else failwith "invalid precision value"
        else NotSpecifiedValue, i
    
    let parseTypeChar (s : string) i : char * int = 
        s.[i], (i + 1)

    type Part =
        | StringPart of string
        | FormatPart of FormatSpecifier

    /// modified version of FSharp.Core findNextFormatSpecifier, parses whole format string
    let parseAll (s : string) = 
        let parts = ResizeArray() 
        let rec go i (buf : System.Text.StringBuilder) =
            if i >= s.Length then 
                if buf.Length > 0 then parts.Add (StringPart (string buf))
            else
                let c = s.[i]
                if c = '%' then
                    if i + 1 < s.Length then
                        let f, i1 = parseFlags s (i + 1)
                        let w, i2 = parseWidth s i1
                        let p, i3 = parsePrecision s i2
                        let typeChar, i4 = parseTypeChar s i3
                        // shortcut for the simpliest case
                        // if typeChar is not % or it has star as width\precision - resort to long path
                        if typeChar = '%' && not (w = StarValue || p = StarValue) then 
                            buf.Append('%') |> ignore
                            go i4 buf
                        else 
                            if buf.Length > 0 then parts.Add (StringPart (string buf))
                            parts.Add (
                                FormatPart {
                                    TypeChar  = typeChar
                                    Precision = p
                                    Width     = w
                                    Flags     = f
                                }
                            )
                            go i4 (buf.Clear())
                    else
                        failwith "Missing format specifier"
                else 
                    buf.Append(c) |> ignore
                    go (i + 1) buf
        go 0 (System.Text.StringBuilder())
        parts.ToArray()

let flags =
    System.Reflection.BindingFlags.Public
    ||| System.Reflection.BindingFlags.NonPublic

let printfHelpers f args = Application (globalAccess ["WebSharper"; "PrintfHelpers"; f], args) 
let stringProxy f args = Application (globalAccess ["WebSharper"; "Strings"; f], args)
let cCall e f args = Application (ItemGet(e, !~ (Literal.String f)), args)
let cCallG a args = Application (globalAccess a, args)

type FST = Reflection.FSharpType

let cInt i = Value (Int i)
let cString s = Value (Literal.String s)

let createPrinter ts fs =
    let parts = FormatString.parseAll fs
    let args = ts |> List.map (fun t -> Id.New(), Some t)
        
    let rArgs = ref args
    let nextVar() =
        match !rArgs with
        | (a, t) :: r ->
            rArgs := r
            Var a, t
        | _ -> failwithf "wrong number of Printer type arguments found: %d" (List.length ts)  
        
    let withPadding (f: FormatString.FormatSpecifier) t =
        if f.IsWidthSpecified then
            let width = if f.IsStarWidth then nextVar() |> fst else cInt f.Width
            let s = t (nextVar())
            if FormatString.isLeftJustify f.Flags then
                stringProxy "PadRight" [s; width]
            else
                if FormatString.isPadWithZeros f.Flags then
                    printfHelpers "padNumLeft" [s; width]
                else
                    stringProxy "PadLeft" [s; width]
        else t (nextVar())
        
    let numberToString (f: FormatString.FormatSpecifier) t =
        withPadding f (fun (n, _) ->
            if FormatString.isPlusForPositives f.Flags then printfHelpers "plusForPos" [n; t n]
            elif FormatString.isSpaceForPositives f.Flags then printfHelpers "spaceForPos" [n; t n]
            else t n
        )

    let prettyPrint t o = 
        let d = Dictionary<System.Type, Id * Expression ref>()
        let rec pp t (o: Expression) = 
            if FST.IsTuple t then
                seq {
                    yield cString "("
                    let ts = FST.GetTupleElements t
                    for i = 0 to ts.Length - 1 do 
                        yield pp ts.[i] o.[cInt i] 
                        if i < ts.Length - 1 then yield cString ", "
                    yield cString ")"
                }
                |> Seq.reduce (^+)
            elif FST.IsRecord t then
                let pi = 
                    match d.TryGetValue t with
                    | false, _ ->
                        let pi = Id.New()
                        let pr = ref Undefined // placeholder
                        d.Add(t, (pi, pr))
                        pr := (
                            let x = Id.New()
                            Lambda([x], 
                                seq {
                                    yield cString "{"
                                    let fs = FST.GetRecordFields(t, flags)
                                    for i = 0 to fs.Length - 1 do
                                        let f = fs.[i]
                                        let name = 
                                            f.GetCustomAttributesData() |> Seq.tryPick (fun a ->
                                                if a.Constructor.DeclaringType = typeof<A.NameAttribute>
                                                then Some (a.ConstructorArguments.[0].Value :?> string)
                                                else None
                                            ) |> function Some n -> n | _ -> f.Name
                                        yield cString (f.Name + " = ") ^+ pp f.PropertyType (Var x).[cString name]
                                        if i < fs.Length - 1 then yield cString "; "
                                    yield cString "}"
                                }
                                |> Seq.reduce (^+)
                            ) 
                        )
                        pi
                    | true, (pi, _) -> pi
                (Var pi).[[o]]
            elif t.IsArray then
                let r = t.GetArrayRank()
                let a = t.GetElementType()
                let x = Id.New()
                match r with 
                | 1 -> printfHelpers "printArray" [ Lambda([x], pp a (Var x)) ; o ]
                | 2 -> printfHelpers "printArray2D" [ Lambda([x], pp a (Var x)) ; o ]
                | _ -> printfHelpers "prettyPrint" [o]
            else
            let tn =
                if t.IsGenericType 
                then Some (t.GetGenericTypeDefinition().FullName)
                else None
            if tn = Some "Microsoft.FSharp.Collections.FSharpList`1" then
                let a = t.GetGenericArguments().[0]
                let x = Id.New()
                printfHelpers "printList" [ Lambda([x], pp a (Var x)) ; o ]    
            elif FST.IsUnion t then
                let pi =
                    match d.TryGetValue t with
                    | false, _ ->
                        let pi = Id.New()
                        let pr = ref Undefined // placeholder
                        d.Add(t, (pi, pr))
                        pr := (
                            let x = Id.New()
                            Lambda([x], 
                                FST.GetUnionCases(t, flags) |> Seq.map (fun c ->
                                    let fs = c.GetFields()
                                    let constant =  
                                        c.GetCustomAttributesData()
                                        |> Seq.tryPick (fun cad -> 
                                            if cad.Constructor.DeclaringType = typeof<A.ConstantAttribute> then
                                                let arg = cad.ConstructorArguments.[0]
                                                if arg.ArgumentType = typeof<int> then
                                                    cInt (unbox arg.Value)
                                                elif arg.ArgumentType = typeof<float> then
                                                    !~ (Double (unbox x))
                                                elif arg.ArgumentType = typeof<bool> then
                                                    !~ (Bool (unbox arg.Value))
                                                elif arg.ArgumentType = typeof<string> then
                                                    cString (unbox arg.Value)
                                                else failwith "Invalid ConstantAttribute."
                                                |> Some
                                            else None)
                                    match constant with
                                    | Some cVal -> Choice1Of2 (cVal, cString c.Name)
                                    | None -> 
                                        Choice2Of2(
                                            c.Tag,
                                            match fs.Length with
                                            | 0 -> cString c.Name
                                            | 1 -> 
                                                cString (c.Name + " ") ^+ pp fs.[0].PropertyType (Var x).[cString "$0"]
                                            | _ -> 
                                                seq {
                                                    yield cString (c.Name + " (")
                                                    for i = 0 to fs.Length - 1 do
                                                        yield pp fs.[i].PropertyType (Var x).[cString ("$" + string i)]
                                                        if i < fs.Length - 1 then yield cString ", "
                                                    yield cString ")"
                                                }
                                                |> Seq.reduce (^+)
                                        )
                                )
                                |> Seq.fold (fun s cInfo ->
                                    match s with
                                    | None -> match cInfo with Choice1Of2 (_, e) | Choice2Of2 (_, e) -> Some e
                                    | Some s -> 
                                        match cInfo with
                                        | Choice1Of2 (cVal, e) -> Some <| Conditional (Var x ^== cVal, e, s)
                                        | Choice2Of2 (tag, e) -> Some <| Conditional ((Var x).[cString "$"] ^== cInt tag, e, s)
                                ) None |> Option.get
                            )
                        )
                        pi
                    | true, (pi, _) -> pi
                (Var pi).[[o]]
            else printfHelpers "prettyPrint" [o]
        let inner = pp t o
        if d.Count = 0 then inner else
        LetRec (d |> Seq.map (fun (KeyValue(_, (pi, pr))) -> pi, !pr) |> List.ofSeq, inner)

    let inner = 
        parts
        |> Seq.map (function
            | FormatString.StringPart s -> cString s
            | FormatString.FormatPart f ->
                match f.TypeChar with
                | 'b'
                | 'O' -> 
                    withPadding f (fun (o, _) -> cCallG ["String"] [o])
                | 'A' -> 
                    withPadding f (function 
                        | o, Some t -> 
                            prettyPrint t o
                        | o, _ -> printfHelpers "prettyPrint" [o]
                    )
                | 'c' -> 
                    withPadding f (fun (s, _) -> cCallG ["String"; "fromCharCode"]  [s])   
                | 's' -> 
                    withPadding f (fun (s, _) -> printfHelpers "toSafe" [s])
                | 'd' | 'i' ->
                    numberToString f (fun n -> cCallG ["String"] [n])
                | 'x' ->                                           
                    numberToString f (fun n -> cCall n "toString" [cInt 16])
                | 'X' ->                                           
                    numberToString f (fun n -> cCall (cCall n "toString" [cInt 16]) "toUpperCase" [])
                | 'o' ->                                           
                    numberToString f (fun n -> cCall n "toString" [cInt 8])
                | 'e' ->
                    numberToString f (fun n -> cCall n "toExponential" []) 
                | 'E' ->
                    numberToString f (fun n -> cCall (cCall n "toExponential" []) "toUpperCase" []) 
                | 'f' | 'F' | 'M' ->
                    numberToString f (fun n ->
                        let prec =
                            if f.IsPrecisionSpecified then
                                if f.IsStarPrecision then nextVar() |> fst else cInt f.Precision
                            else cInt 6 // Default precision
                        cCall n "toFixed" [prec]
                    )
                | c -> failwithf "Failed to parse format string: '%%%c' is not supported." c
        )
        |> Seq.reduce (^+)
    
    let k = Id.New() 
    Lambda([k],
        args |> List.rev |> List.fold (fun c (a, _) -> Lambda([a], c)) (Var k).[[inner]]
    )
    
[<Sealed>]
type PrintF() =
    inherit Macro()
    override this.TranslateCtor(t,_,a,_) =
//        let rec getFunctionArgs t =
//            if FST.IsFunction t then
//                let x, y = FST.GetFunctionElements t
//                x :: getFunctionArgs y
//            else []
        let rec getFunctionArgs f =
            match f with
            | FSharpFuncType(a, r) -> 
                a :: getFunctionArgs r
            | _ -> 
                []
        match a with
        | [IgnoreExprSourcePos (Value (Literal.String fs))] ->
            let ts = //t.Generics.[0] |> Reflection.loadType |> getFunctionArgs
                t.Generics.Head |> getFunctionArgs |> List.map Reflection.loadType
            createPrinter ts fs
        | _ -> failwith "printfMacro error"<|MERGE_RESOLUTION|>--- conflicted
+++ resolved
@@ -68,7 +68,6 @@
     | _ ->
         false
 
-<<<<<<< HEAD
 //let (|CallOrCM|_|) q =
 //    match q with 
 //    | Q.Call (m, l)
@@ -82,55 +81,19 @@
 
 
 let private TODO() = failwith "TODO: macro"
-=======
-let (|OptCoerce|) q =
-    match q with
-    | Q.Coerce (_, x)
-    | x -> x
-
-let cString s = !~ (C.String s)
-let cCall t m x = C.Call (t, cString m, x)
-let cCallG l m x = cCall (C.Global l) m x
-let cInt x = !~ (C.Integer (int64 x))
-
-let divisionMacro tr q =
-    match q with
-    | Q.CallOrCallModule (m, [x; y]) ->
+
+[<Sealed>]
+type Div() =
+    inherit Macro()
+    override this.TranslateCall(_,_,m,a,_) =
+        match a with
+        | [x; y] ->
         match m.Generics with
-        | t :: _ -> if isIn smallIntegralTypes t
-                    then (tr x / tr y) &>> cInt 0
-                    elif isIn bigIntegralTypes t
-                    then cCallG ["Math"] "trunc" [tr x / tr y]
-                    else tr x / tr y
-        | _      -> tr x / tr y
-    | _ ->
-        failwith "divisionMacro error"
-
-let arithMacro name def tr q =
-    match q with
-    | Q.CallOrCallModule (m, [x; y]) ->
-        match m.Generics with
-        | t :: _ ->
-            if isIn scalarTypes t
-                then def (tr x) (tr y)
-                else cCall (tr x) name [tr y]
-        | _ -> def (tr x) (tr y)
-    | _ ->
-        failwith "arithMacro error"
->>>>>>> cf971445
-
-[<Sealed>]
-type Div() =
-    inherit Macro()
-    override this.TranslateCall(_,_,m,a,_) =
-        match a with
-        | [x; y] ->
-            match m.Generics with
             | t :: _ ->                                                                     
                 if isIn smallIntegralTypes t
                 then (x ^/ y) ^>> !~(Int 0)
-                elif isIn bigIntegralTypes t
-                then Application(globalAccess ["Math"; "floor"], [x ^/ y])
+                    elif isIn bigIntegralTypes t
+                then Application(globalAccess ["Math"; "trunc"], [x ^/ y])
                 else x ^/ y 
             | _ -> x ^/ y   
         | _ -> failwith "divisionMacro error"
@@ -141,7 +104,7 @@
     override this.TranslateCall(_,_,m,a,_) =
         match a with
         | [x; y] ->
-            match m.Generics with
+        match m.Generics with
             | t :: _ when not (isIn scalarTypes t) ->
                 Application (ItemGet(x, Value (String name)), [y])
             | _ -> Binary(x, op, y)
@@ -187,16 +150,16 @@
     override this.TranslateCall(_,_,m,a,_) =
         match a with
         | [x; y] ->
-            match m.Generics with
-            | t :: _ ->
-                if isIn scalarTypes t then
+        match m.Generics with
+        | t :: _ ->
+            if isIn scalarTypes t then
                     Binary (x, toBinaryOperator cmp, y)
-                else
+            else
                     makeComparison cmp x y
-            | _ ->
-                failwith "comparisonMacro error"
         | _ ->
             failwith "comparisonMacro error"
+    | _ ->
+        failwith "comparisonMacro error"
 
 [<Sealed>] type EQ() = inherit CMP(Comparison.``=``)
 [<Sealed>] type NE() = inherit CMP(Comparison.``<>``)
@@ -211,23 +174,23 @@
     override this.TranslateCall(_,_,m,a,_) =
         match a with
         | [x] ->
-            match m.Generics with
-            | t :: _ ->
+        match m.Generics with
+        | t :: _ ->
                 if isIn integralTypes t then x else
-                    match t with
+                match t with
                     | ConcreteType d ->
                         match d.Entity.Value.FullName with
                         | "System.String" -> Application(globalAccess ["WebSharper"; "Char"; "Parse"], [x])
-                        | "System.Char"
-                        | "System.Double"
+                    | "System.Char"
+                    | "System.Double"
                         | "System.Single" -> x
-                        | _               -> failwith "charMacro error"
-                    | _ ->
-                        failwith "charMacro error"
-            | _ ->
-                failwith "charMacro error"
+                    | _               -> failwith "charMacro error"
+                | _ ->
+                    failwith "charMacro error"
         | _ ->
             failwith "charMacro error"
+    | _ ->
+        failwith "charMacro error"
 
 [<Sealed>]
 type String() =
@@ -235,16 +198,16 @@
     override this.TranslateCall(_,_,m,a,_) =
         match a with
         | [x] ->
-            match m.Generics with
-            | t :: _ ->
+        match m.Generics with
+        | t :: _ ->
                 if t.AssemblyQualifiedName = "System.Char, mscorlib" then
                     Application(globalAccess ["String"; "fromCharCode"], [x])    
                 else 
                     Application(globalAccess ["String"], [x])    
-            | _ ->
-                failwith "stringMacro error"
         | _ ->
             failwith "stringMacro error"
+    | _ ->
+        failwith "stringMacro error"
 
 //let getFieldsList q =
 //    let ``is (=>)`` (td: TypeDefinition) (m: Method) =
@@ -297,9 +260,9 @@
             | TupleType _ ->
                 Application(runtimeCreateFuncWithArgs, [ func ])
             | _ ->
-                failwith "Wrong type argument on FuncWithArgs: 'TArgs must be a tuple"
-        | _ ->
-            failwith "funcWithArgsMacro error"
+            failwith "Wrong type argument on FuncWithArgs: 'TArgs must be a tuple"
+    | _ ->
+        failwith "funcWithArgsMacro error"
 
 [<Sealed>]
 type FuncWithArgsRest() =
@@ -311,8 +274,8 @@
             | TupleType ts ->
                 Application(runtimeCreateFuncWithArgsRest, [ Value (Int (List.length ts)) ; func ])
             | _ ->
-                failwith "Wrong type argument on FuncWithArgsRest: 'TArgs must be a tuple"
-        | _ ->
+            failwith "Wrong type argument on FuncWithArgsRest: 'TArgs must be a tuple"
+    | _ ->
             failwith "funcWithArgsMacro error"
 
 [<Sealed>]
@@ -330,8 +293,8 @@
                 ) ->
                 Application(runtimeCreateFuncWithThis, [ func ])
             | _ ->
-                failwith "Wrong type argument on FuncWithThis: 'TFunc must be an F# function or JavaScript function type"
-        | _ ->
+            failwith "Wrong type argument on FuncWithThis: 'TFunc must be an F# function or JavaScript function type"
+    | _ ->
             failwith "funcWithArgsMacro error"
 
 /// Set of helpers to parse format string
