// $begin{copyright}
//
// This file is part of WebSharper
//
// Copyright (c) 2008-2016 IntelliFactory
//
// Licensed under the Apache License, Version 2.0 (the "License"); you
// may not use this file except in compliance with the License.  You may
// obtain a copy of the License at
//
//     http://www.apache.org/licenses/LICENSE-2.0
//
// Unless required by applicable law or agreed to in writing, software
// distributed under the License is distributed on an "AS IS" BASIS,
// WITHOUT WARRANTIES OR CONDITIONS OF ANY KIND, either express or
// implied.  See the License for the specific language governing
// permissions and limitations under the License.
//
// $end{copyright}

namespace WebSharper

open WebSharper.JavaScript

type private CT  = System.Threading.CancellationToken
type private CTS  = System.Threading.CancellationTokenSource
type private OCE = System.OperationCanceledException
module C = WebSharper.Concurrency

[<Proxy(typeof<Async>)>]
type private AsyncProxy =

    [<Inline>]
    static member Catch(a: Async<'T>) : Async<Choice<'T,exn>>  =
        As (C.Catch (As a))

    [<Inline>]
    static member Start(computation: Async<unit>, ?t: CT) : unit =
        C.Start (As computation, As t)

    [<Inline>]
    static member Ignore (computation: Async<'T>) : Async<unit> =
        As (C.Ignore (As computation))

    [<Inline>]
    static member Sleep milliseconds : Async<unit> =
        As (C.Sleep milliseconds)

    [<Inline>]
    static member StartWithContinuations(op: Async<'T>,
                                         c1: 'T -> unit,
                                         c2: exn -> unit,
                                         c3: OCE -> unit,
                                         ?t: CT) : unit =
        C.StartWithContinuations (As op, c1, c2, c3, As t)

    [<Inline>]
    static member FromContinuations(callback: (('T -> unit) *
                                               (exn -> unit) *
                                               (OCE -> unit)) -> unit)
                                    : Async<'T> =
        As (C.FromContinuations callback)

    [<Inline>]
    static member AwaitEvent(ev: IEvent<'D,'T>, ?t: unit -> unit) : Async<'T> =
        As (C.AwaitEvent (As ev, t))

    [<Inline>]
    static member AwaitTask(t : System.Threading.Tasks.Task) : Async<unit> =
        As (C.AwaitTask t)

    [<Inline>]
    static member AwaitTask(t : System.Threading.Tasks.Task<'T>) : Async<'T> =
        As (C.AwaitTask1 t)

    [<Inline>]
    static member StartChild(a: Async<'T>, ?timeOut: int) : Async<Async<'T>> =
        As (C.StartChild (As a, timeOut))

    [<Inline>]
    static member Parallel(cs: seq<Async<'T>>) : Async<'T []> =
        As (C.Parallel (As cs))

    [<Inline>]
    static member StartImmediate(c: Async<unit>, ?t: CT) : unit =
        C.StartImmediate (As c, As t)

    [<Inline>]
    static member StartAsTask (a: Async<'T>, ?opt :System.Threading.Tasks.TaskCreationOptions, ?t: CT) 
        : System.Threading.Tasks.Task<'T> =
        C.StartAsTask(As a, As t)        

    [<Inline>]
    static member DefaultCancellationToken : CT =
        As !C.defCTS

    [<Inline>]
    static member CancelDefaultToken() : unit =
        let cts = !C.defCTS
        C.defCTS := new CTS()
        cts.Cancel()    

    [<Inline>]
    static member CancellationToken : Async<CT> =
        As C.GetCT

    [<Inline>]
    static member OnCancel(action: unit -> unit) : Async<System.IDisposable> =
        As (C.OnCancel action)
    
    [<Inline>]
    static member TryCancelled(p: Async<'T>, f: OCE -> unit) : Async<'T> =
        As (C.TryCancelled(As p, f))
<<<<<<< HEAD

[<Proxy(typeof<CT>)>]
type private CancellationTokenProxy =
    [<Inline "$this.c">]
    member this.IsCancellationRequested = X<bool>

    [<Inline>]
    member this.Register(callback: System.Action) =
        As<CTR> (C.Register (As this) (As callback))

    [<Inline>]
    member this.ThrowIfCancellationRequested() =
        if this.IsCancellationRequested then raise (OCE(As<CT> this)) 

    [<Inline>]
    static member None = As<CT> C.noneCT
=======
>>>>>>> 65d78ecc
        
[<Proxy(typeof<CTS>)>]
[<Name "CancellationTokenSource">]
type private CancellationTokenSourceProxy () =
    let mutable c = false

    let mutable pending = None

    let r = [||] : (unit -> unit)[]

    [<Inline>]
    new (delay: int) as this = 
        CancellationTokenSourceProxy() then this.CancelAfter(delay)

    [<Inline>]
    new (delay: System.TimeSpan) as this = 
        CancellationTokenSourceProxy() then this.CancelAfter(delay)

    [<Inline>]
    member this.IsCancellationRequested = c

    member this.Token 
        with [<Inline "$this">] get() = X<CT>

    member this.Cancel() =
        if not c then
            c <- true
            let errors = 
                r |> Array.choose (fun a -> 
                    try a()
                        None
                    with e -> Some e
                )
            if errors.Length > 0 then
                raise (System.AggregateException(errors))    
            
    member this.Cancel(throwOnFirstException) =
        if not throwOnFirstException then
            this.Cancel()
        else
            if not c then
                c <- true
                r |> Array.iter (fun a -> a())   
 
    member this.CancelAfter(delay: int) =
        if not c then
            pending |> Option.iter JS.ClearTimeout
            pending <- Some <| JS.SetTimeout this.Cancel delay

    [<Inline>]
    member this.CancelAfter(delay: System.TimeSpan) = this.CancelAfter(As<int> delay)

    static member CreateLinkedTokenSource(tokens: CT[]) =
        let cts = new CTS()
        tokens |> Array.iter (fun t -> t.Register(fun () -> cts.Cancel()) |> ignore)
        cts

    static member CreateLinkedTokenSource(t1: CT, t2: CT) =
        CancellationTokenSourceProxy.CreateLinkedTokenSource [| t1; t2 |]<|MERGE_RESOLUTION|>--- conflicted
+++ resolved
@@ -111,25 +111,6 @@
     [<Inline>]
     static member TryCancelled(p: Async<'T>, f: OCE -> unit) : Async<'T> =
         As (C.TryCancelled(As p, f))
-<<<<<<< HEAD
-
-[<Proxy(typeof<CT>)>]
-type private CancellationTokenProxy =
-    [<Inline "$this.c">]
-    member this.IsCancellationRequested = X<bool>
-
-    [<Inline>]
-    member this.Register(callback: System.Action) =
-        As<CTR> (C.Register (As this) (As callback))
-
-    [<Inline>]
-    member this.ThrowIfCancellationRequested() =
-        if this.IsCancellationRequested then raise (OCE(As<CT> this)) 
-
-    [<Inline>]
-    static member None = As<CT> C.noneCT
-=======
->>>>>>> 65d78ecc
         
 [<Proxy(typeof<CTS>)>]
 [<Name "CancellationTokenSource">]
