--- conflicted
+++ resolved
@@ -1,258 +1,253 @@
-<Project Sdk="Microsoft.NET.Sdk">
-  <PropertyGroup>
-    <TargetFrameworks>net461;netcoreapp2.0</TargetFrameworks>
-    <WebSharperProject>Library</WebSharperProject>
-    <SkipCopyBuildProduct>true</SkipCopyBuildProduct>
-  </PropertyGroup>
-  <ItemGroup>
-    <Compile Include="../WebSharper.Main/JavaScript.fs">
-      <Link>JavaScript.fs</Link>
-    </Compile>
-    <Compile Include="../WebSharper.Main/Pervasives.fs">
-      <Link>Pervasives.fs</Link>
-    </Compile>
-    <Compile Include="../WebSharper.Main/JavaScript.Pervasives.fs">
-      <Link>JavaScript.Pervasives.fs</Link>
-    </Compile>
-    <EmbeddedResource Include="../WebSharper.Main/Json.js">
-      <Link>Json.js</Link>
-    </EmbeddedResource>
-    <EmbeddedResource Include="../WebSharper.Main/Json.min.js">
-      <Link>Json.min.js</Link>
-    </EmbeddedResource>
-    <Compile Include="../WebSharper.Main/Json.fsi">
-      <Link>Json.fsi</Link>
-    </Compile>
-    <Compile Include="../WebSharper.Main/Json.fs">
-      <Link>Json.fs</Link>
-    </Compile>
-    <Compile Include="../WebSharper.Main/Remoting.fs">
-      <Link>Remoting.fs</Link>
-    </Compile>
-    <EmbeddedResource Include="../WebSharper.Main/AnimFrame.js">
-      <Link>AnimFrame.js</Link>
-    </EmbeddedResource>
-    <EmbeddedResource Include="../WebSharper.Main/AnimFrame.min.js">
-      <Link>AnimFrame.min.js</Link>
-    </EmbeddedResource>
-    <Compile Include="../WebSharper.Main/Utils.fs">
-      <Link>Utils.fs</Link>
-    </Compile>
-    <Compile Include="../WebSharper.Main/Concurrency.fs">
-      <Link>Concurrency.fs</Link>
-    </Compile>
-    <Compile Include="../WebSharper.Main/Enumerator.fs">
-      <Link>Enumerator.fs</Link>
-    </Compile>
-    <Compile Include="../WebSharper.Main/Enumerable.fs">
-      <Link>Enumerable.fs</Link>
-    </Compile>
-    <Compile Include="../WebSharper.Main/Resources.fs">
-      <Link>Resources.fs</Link>
-    </Compile>
-    <Compile Include="../WebSharper.Main/Html.fs">
-      <Link>Html.fs</Link>
-    </Compile>
-    <Compile Include="../WebSharper.Main/FSharpConvert.fs">
-      <Link>FSharpConvert.fs</Link>
-    </Compile>
-    <Compile Include="../WebSharper.Main/JavaScript.Extensions.fs">
-      <Link>JavaScript.Extensions.fs</Link>
-    </Compile>
-<<<<<<< HEAD
-    <Compile Include="../WebSharper.Main/ProxyHelpers.fs">
-      <Link>ProxyHelpers.fs</Link>
-=======
-    <Compile Include="../WebSharper.Main/Comparers.fs">
-      <Link>Comparers.fs</Link>
-    </Compile>
-    <Compile Include="../WebSharper.Main.Proxies/Utils.fs">
-      <Link>Utils.fs</Link>
-    </Compile>
-    <Compile Include="../WebSharper.Main.Proxies/Concurrency.fs">
-      <Link>Concurrency.fs</Link>
-    </Compile>
-    <Compile Include="../WebSharper.Main.Proxies/Enumerator.fs">
-      <Link>Enumerator.fs</Link>
-    </Compile>
-    <Compile Include="../WebSharper.Main.Proxies/Enumerable.fs">
-      <Link>Enumerable.fs</Link>
->>>>>>> c14ed374
-    </Compile>
-    <Compile Include="../WebSharper.Main.Proxies/Interop.fs">
-      <Link>Interop.fs</Link>
-    </Compile>
-    <Compile Include="../WebSharper.Main.Proxies/JSObject.fs">
-      <Link>JSObject.fs</Link>
-    </Compile>
-    <None Include="../WebSharper.Main.Proxies/genInterop.fsx">
-      <Link>genInterop.fsx</Link>
-    </None>
-    <Compile Include="../WebSharper.Main.Proxies/CollectionInternals.fs">
-      <Link>CollectionInternals.fs</Link>
-    </Compile>
-    <Compile Include="../WebSharper.Main.Proxies/Object.fs">
-      <Link>Object.fs</Link>
-    </Compile>
-    <Compile Include="../WebSharper.Main.Proxies/IntrinsicFunctions.fs">
-      <Link>IntrinsicFunctions.fs</Link>
-    </Compile>
-    <Compile Include="../WebSharper.Main.Proxies/Array.fs">
-      <Link>Array.fs</Link>
-    </Compile>
-    <Compile Include="../WebSharper.Main.Proxies/ArrayModule.fs">
-      <Link>ArrayModule.fs</Link>
-    </Compile>
-    <Compile Include="../WebSharper.Main.Proxies/Array2DModule.fs">
-      <Link>Array2DModule.fs</Link>
-    </Compile>
-    <Compile Include="../WebSharper.Main.Proxies/Async.fs">
-      <Link>Async.fs</Link>
-    </Compile>
-    <Compile Include="../WebSharper.Main.Proxies/AsyncBuilder.fs">
-      <Link>AsyncBuilder.fs</Link>
-    </Compile>
-    <Compile Include="../WebSharper.Main.Proxies/Char.fs">
-      <Link>Char.fs</Link>
-    </Compile>
-    <Compile Include="../WebSharper.Main.Proxies/Choice.fs">
-      <Link>Choice.fs</Link>
-    </Compile>
-    <Compile Include="../WebSharper.Main.Proxies/Console.fs">
-      <Link>Console.fs</Link>
-    </Compile>
-    <Compile Include="../WebSharper.Main.Proxies/CommonExtensions.fs">
-      <Link>CommonExtensions.fs</Link>
-    </Compile>
-    <Compile Include="../WebSharper.Main.Proxies/DateTime.fs">
-      <Link>DateTime.fs</Link>
-    </Compile>
-    <Compile Include="../WebSharper.Main.Proxies/Delegate.fs">
-      <Link>Delegate.fs</Link>
-    </Compile>
-    <Compile Include="../WebSharper.Main.Proxies/Dictionary.fs">
-      <Link>Dictionary.fs</Link>
-    </Compile>
-    <Compile Include="../WebSharper.Main.Proxies/Enum.fs">
-      <Link>Enum.fs</Link>
-    </Compile>
-    <Compile Include="../WebSharper.Main.Proxies/Exception.fs">
-      <Link>Exception.fs</Link>
-    </Compile>
-    <Compile Include="../WebSharper.Main.Proxies/ExtraTopLevelOperators.fs">
-      <Link>ExtraTopLevelOperators.fs</Link>
-    </Compile>
-    <Compile Include="../WebSharper.Main.Proxies/Func.fs">
-      <Link>Func.fs</Link>
-    </Compile>
-    <Compile Include="../WebSharper.Main.Proxies/Guid.fs">
-      <Link>Guid.fs</Link>
-    </Compile>
-    <Compile Include="../WebSharper.Main.Proxies/HashSet.fs">
-      <Link>HashSet.fs</Link>
-    </Compile>
-    <Compile Include="../WebSharper.Main.Proxies/Interfaces.fs">
-      <Link>Interfaces.fs</Link>
-    </Compile>
-    <Compile Include="../WebSharper.Main.Proxies/IntrinsicOperators.fs">
-      <Link>IntrinsicOperators.fs</Link>
-    </Compile>
-    <Compile Include="../WebSharper.Main.Proxies/KeyValuePair.fs">
-      <Link>KeyValuePair.fs</Link>
-    </Compile>
-    <Compile Include="../WebSharper.Main.Proxies/LanguagePrimitives.fs">
-      <Link>LanguagePrimitives.fs</Link>
-    </Compile>
-    <Compile Include="../WebSharper.Main.Proxies/Lazy.fs">
-      <Link>Lazy.fs</Link>
-    </Compile>
-    <Compile Include="../WebSharper.Main.Proxies/LazyExtensions.fs">
-      <Link>LazyExtensions.fs</Link>
-    </Compile>
-    <Compile Include="../WebSharper.Main.Proxies/List.fs">
-      <Link>List.fs</Link>
-    </Compile>
-    <Compile Include="../WebSharper.Main.Proxies/ListModule.fs">
-      <Link>ListModule.fs</Link>
-    </Compile>
-    <Compile Include="../WebSharper.Main.Proxies/Math.fs">
-      <Link>Math.fs</Link>
-    </Compile>
-    <Compile Include="../WebSharper.Main.Proxies/Nullable.fs">
-      <Link>Nullable.fs</Link>
-    </Compile>
-    <Compile Include="../WebSharper.Main.Proxies/NullableModule.fs">
-      <Link>NullableModule.fs</Link>
-    </Compile>
-    <Compile Include="../WebSharper.Main.Proxies/NullableOperators.fs">
-      <Link>NullableOperators.fs</Link>
-    </Compile>
-    <Compile Include="../WebSharper.Main.Proxies/Tuple.fs">
-      <Link>Tuple.fs</Link>
-    </Compile>
-    <Compile Include="../WebSharper.Main.Proxies/Operators.fs">
-      <Link>Operators.fs</Link>
-    </Compile>
-    <Compile Include="../WebSharper.Main.Proxies/OperatorIntrinsics.fs">
-      <Link>OperatorIntrinsics.fs</Link>
-    </Compile>
-    <Compile Include="../WebSharper.Main.Proxies/Option.fs">
-      <Link>Option.fs</Link>
-    </Compile>
-    <Compile Include="../WebSharper.Main.Proxies/OptionModule.fs">
-      <Link>OptionModule.fs</Link>
-    </Compile>
-    <Compile Include="../WebSharper.Main.Proxies/Queue.fs">
-      <Link>Queue.fs</Link>
-    </Compile>
-    <Compile Include="../WebSharper.Main.Proxies/Printf.fs">
-      <Link>Printf.fs</Link>
-    </Compile>
-    <Compile Include="../WebSharper.Main.Proxies/Random.fs">
-      <Link>Random.fs</Link>
-    </Compile>
-    <Compile Include="../WebSharper.Main.Proxies/Ref.fs">
-      <Link>Ref.fs</Link>
-    </Compile>
-    <Compile Include="../WebSharper.Main.Proxies/Result.fs">
-      <Link>Result.fs</Link>
-    </Compile>
-    <Compile Include="../WebSharper.Main.Proxies/ResultModule.fs">
-      <Link>ResultModule.fs</Link>
-    </Compile>
-    <Compile Include="../WebSharper.Main.Proxies/RuntimeHelpers.fs">
-      <Link>RuntimeHelpers.fs</Link>
-    </Compile>
-    <Compile Include="../WebSharper.Main.Proxies/SeqModule.fs">
-      <Link>SeqModule.fs</Link>
-    </Compile>
-    <Compile Include="../WebSharper.Main.Proxies/Stack.fs">
-      <Link>Stack.fs</Link>
-    </Compile>
-    <Compile Include="../WebSharper.Main.Proxies/String.fs">
-      <Link>String.fs</Link>
-    </Compile>
-    <Compile Include="../WebSharper.Main.Proxies/Task.fs">
-      <Link>Task.fs</Link>
-    </Compile>
-    <Compile Include="../WebSharper.Main.Proxies/TimeSpan.fs">
-      <Link>TimeSpan.fs</Link>
-    </Compile>
-    <Compile Include="../WebSharper.Main.Proxies/Unchecked.fs">
-      <Link>Unchecked.fs</Link>
-    </Compile>
-    <Compile Include="../WebSharper.Main.Proxies/Primitives.fs">
-      <Link>Primitives.fs</Link>
-    </Compile>
-    <None Include="paket.references" />
-  </ItemGroup>
-  <ItemGroup>
-    <ProjectReference Include="..\..\compiler\WebSharper.Core\WebSharper.Core.fsproj" />
-    <ProjectReference Include="..\WebSharper.JavaScript\WebSharper.JavaScript.fsproj" />
-    <ProjectReference Include="..\WebSharper.JQuery\WebSharper.JQuery.fsproj" />
-    <Reference Include="System.Data" />
-    <Reference Include="System.Data.Linq" />
-  </ItemGroup>
-  <Import Project="..\..\..\msbuild\WebSharper.FSharp.Internal.targets" />
-  <Import Project="..\..\..\.paket\Paket.Restore.targets" />
-</Project>
+<Project Sdk="Microsoft.NET.Sdk">
+  <PropertyGroup>
+    <TargetFrameworks>net461;netcoreapp2.0</TargetFrameworks>
+    <WebSharperProject>Library</WebSharperProject>
+    <SkipCopyBuildProduct>true</SkipCopyBuildProduct>
+  </PropertyGroup>
+  <ItemGroup>
+    <Compile Include="../WebSharper.Main/JavaScript.fs">
+      <Link>JavaScript.fs</Link>
+    </Compile>
+    <Compile Include="../WebSharper.Main/Pervasives.fs">
+      <Link>Pervasives.fs</Link>
+    </Compile>
+    <Compile Include="../WebSharper.Main/JavaScript.Pervasives.fs">
+      <Link>JavaScript.Pervasives.fs</Link>
+    </Compile>
+    <EmbeddedResource Include="../WebSharper.Main/Json.js">
+      <Link>Json.js</Link>
+    </EmbeddedResource>
+    <EmbeddedResource Include="../WebSharper.Main/Json.min.js">
+      <Link>Json.min.js</Link>
+    </EmbeddedResource>
+    <Compile Include="../WebSharper.Main/Json.fsi">
+      <Link>Json.fsi</Link>
+    </Compile>
+    <Compile Include="../WebSharper.Main/Json.fs">
+      <Link>Json.fs</Link>
+    </Compile>
+    <Compile Include="../WebSharper.Main/Remoting.fs">
+      <Link>Remoting.fs</Link>
+    </Compile>
+    <EmbeddedResource Include="../WebSharper.Main/AnimFrame.js">
+      <Link>AnimFrame.js</Link>
+    </EmbeddedResource>
+    <EmbeddedResource Include="../WebSharper.Main/AnimFrame.min.js">
+      <Link>AnimFrame.min.js</Link>
+    </EmbeddedResource>
+    <Compile Include="../WebSharper.Main/Utils.fs">
+      <Link>Utils.fs</Link>
+    </Compile>
+    <Compile Include="../WebSharper.Main/Concurrency.fs">
+      <Link>Concurrency.fs</Link>
+    </Compile>
+    <Compile Include="../WebSharper.Main/Enumerator.fs">
+      <Link>Enumerator.fs</Link>
+    </Compile>
+    <Compile Include="../WebSharper.Main/Enumerable.fs">
+      <Link>Enumerable.fs</Link>
+    </Compile>
+    <Compile Include="../WebSharper.Main/Resources.fs">
+      <Link>Resources.fs</Link>
+    </Compile>
+    <Compile Include="../WebSharper.Main/Html.fs">
+      <Link>Html.fs</Link>
+    </Compile>
+    <Compile Include="../WebSharper.Main/FSharpConvert.fs">
+      <Link>FSharpConvert.fs</Link>
+    </Compile>
+    <Compile Include="../WebSharper.Main/JavaScript.Extensions.fs">
+      <Link>JavaScript.Extensions.fs</Link>
+    </Compile>
+    <Compile Include="../WebSharper.Main/Comparers.fs">
+      <Link>Comparers.fs</Link>
+    </Compile>
+    <Compile Include="../WebSharper.Main.Proxies/Utils.fs">
+      <Link>Utils.fs</Link>
+    </Compile>
+    <Compile Include="../WebSharper.Main.Proxies/Concurrency.fs">
+      <Link>Concurrency.fs</Link>
+    </Compile>
+    <Compile Include="../WebSharper.Main.Proxies/Enumerator.fs">
+      <Link>Enumerator.fs</Link>
+    </Compile>
+    <Compile Include="../WebSharper.Main.Proxies/Enumerable.fs">
+      <Link>Enumerable.fs</Link>
+    </Compile>
+    <Compile Include="../WebSharper.Main.Proxies/Interop.fs">
+      <Link>Interop.fs</Link>
+    </Compile>
+    <Compile Include="../WebSharper.Main.Proxies/JSObject.fs">
+      <Link>JSObject.fs</Link>
+    </Compile>
+    <None Include="../WebSharper.Main.Proxies/genInterop.fsx">
+      <Link>genInterop.fsx</Link>
+    </None>
+    <Compile Include="../WebSharper.Main.Proxies/CollectionInternals.fs">
+      <Link>CollectionInternals.fs</Link>
+    </Compile>
+    <Compile Include="../WebSharper.Main.Proxies/Object.fs">
+      <Link>Object.fs</Link>
+    </Compile>
+    <Compile Include="../WebSharper.Main.Proxies/IntrinsicFunctions.fs">
+      <Link>IntrinsicFunctions.fs</Link>
+    </Compile>
+    <Compile Include="../WebSharper.Main.Proxies/Array.fs">
+      <Link>Array.fs</Link>
+    </Compile>
+    <Compile Include="../WebSharper.Main.Proxies/ArrayModule.fs">
+      <Link>ArrayModule.fs</Link>
+    </Compile>
+    <Compile Include="../WebSharper.Main.Proxies/Array2DModule.fs">
+      <Link>Array2DModule.fs</Link>
+    </Compile>
+    <Compile Include="../WebSharper.Main.Proxies/Async.fs">
+      <Link>Async.fs</Link>
+    </Compile>
+    <Compile Include="../WebSharper.Main.Proxies/AsyncBuilder.fs">
+      <Link>AsyncBuilder.fs</Link>
+    </Compile>
+    <Compile Include="../WebSharper.Main.Proxies/Char.fs">
+      <Link>Char.fs</Link>
+    </Compile>
+    <Compile Include="../WebSharper.Main.Proxies/Choice.fs">
+      <Link>Choice.fs</Link>
+    </Compile>
+    <Compile Include="../WebSharper.Main.Proxies/Console.fs">
+      <Link>Console.fs</Link>
+    </Compile>
+    <Compile Include="../WebSharper.Main.Proxies/CommonExtensions.fs">
+      <Link>CommonExtensions.fs</Link>
+    </Compile>
+    <Compile Include="../WebSharper.Main.Proxies/DateTime.fs">
+      <Link>DateTime.fs</Link>
+    </Compile>
+    <Compile Include="../WebSharper.Main.Proxies/Delegate.fs">
+      <Link>Delegate.fs</Link>
+    </Compile>
+    <Compile Include="../WebSharper.Main.Proxies/Dictionary.fs">
+      <Link>Dictionary.fs</Link>
+    </Compile>
+    <Compile Include="../WebSharper.Main.Proxies/Enum.fs">
+      <Link>Enum.fs</Link>
+    </Compile>
+    <Compile Include="../WebSharper.Main.Proxies/Exception.fs">
+      <Link>Exception.fs</Link>
+    </Compile>
+    <Compile Include="../WebSharper.Main.Proxies/ExtraTopLevelOperators.fs">
+      <Link>ExtraTopLevelOperators.fs</Link>
+    </Compile>
+    <Compile Include="../WebSharper.Main.Proxies/Func.fs">
+      <Link>Func.fs</Link>
+    </Compile>
+    <Compile Include="../WebSharper.Main.Proxies/Guid.fs">
+      <Link>Guid.fs</Link>
+    </Compile>
+    <Compile Include="../WebSharper.Main.Proxies/HashSet.fs">
+      <Link>HashSet.fs</Link>
+    </Compile>
+    <Compile Include="../WebSharper.Main.Proxies/Interfaces.fs">
+      <Link>Interfaces.fs</Link>
+    </Compile>
+    <Compile Include="../WebSharper.Main.Proxies/IntrinsicOperators.fs">
+      <Link>IntrinsicOperators.fs</Link>
+    </Compile>
+    <Compile Include="../WebSharper.Main.Proxies/KeyValuePair.fs">
+      <Link>KeyValuePair.fs</Link>
+    </Compile>
+    <Compile Include="../WebSharper.Main.Proxies/LanguagePrimitives.fs">
+      <Link>LanguagePrimitives.fs</Link>
+    </Compile>
+    <Compile Include="../WebSharper.Main.Proxies/Lazy.fs">
+      <Link>Lazy.fs</Link>
+    </Compile>
+    <Compile Include="../WebSharper.Main.Proxies/LazyExtensions.fs">
+      <Link>LazyExtensions.fs</Link>
+    </Compile>
+    <Compile Include="../WebSharper.Main.Proxies/List.fs">
+      <Link>List.fs</Link>
+    </Compile>
+    <Compile Include="../WebSharper.Main.Proxies/ListModule.fs">
+      <Link>ListModule.fs</Link>
+    </Compile>
+    <Compile Include="../WebSharper.Main.Proxies/Math.fs">
+      <Link>Math.fs</Link>
+    </Compile>
+    <Compile Include="../WebSharper.Main.Proxies/Nullable.fs">
+      <Link>Nullable.fs</Link>
+    </Compile>
+    <Compile Include="../WebSharper.Main.Proxies/NullableModule.fs">
+      <Link>NullableModule.fs</Link>
+    </Compile>
+    <Compile Include="../WebSharper.Main.Proxies/NullableOperators.fs">
+      <Link>NullableOperators.fs</Link>
+    </Compile>
+    <Compile Include="../WebSharper.Main.Proxies/Tuple.fs">
+      <Link>Tuple.fs</Link>
+    </Compile>
+    <Compile Include="../WebSharper.Main.Proxies/Operators.fs">
+      <Link>Operators.fs</Link>
+    </Compile>
+    <Compile Include="../WebSharper.Main.Proxies/OperatorIntrinsics.fs">
+      <Link>OperatorIntrinsics.fs</Link>
+    </Compile>
+    <Compile Include="../WebSharper.Main.Proxies/Option.fs">
+      <Link>Option.fs</Link>
+    </Compile>
+    <Compile Include="../WebSharper.Main.Proxies/OptionModule.fs">
+      <Link>OptionModule.fs</Link>
+    </Compile>
+    <Compile Include="../WebSharper.Main.Proxies/Queue.fs">
+      <Link>Queue.fs</Link>
+    </Compile>
+    <Compile Include="../WebSharper.Main.Proxies/Printf.fs">
+      <Link>Printf.fs</Link>
+    </Compile>
+    <Compile Include="../WebSharper.Main.Proxies/Random.fs">
+      <Link>Random.fs</Link>
+    </Compile>
+    <Compile Include="../WebSharper.Main.Proxies/Ref.fs">
+      <Link>Ref.fs</Link>
+    </Compile>
+    <Compile Include="../WebSharper.Main.Proxies/Result.fs">
+      <Link>Result.fs</Link>
+    </Compile>
+    <Compile Include="../WebSharper.Main.Proxies/ResultModule.fs">
+      <Link>ResultModule.fs</Link>
+    </Compile>
+    <Compile Include="../WebSharper.Main.Proxies/RuntimeHelpers.fs">
+      <Link>RuntimeHelpers.fs</Link>
+    </Compile>
+    <Compile Include="../WebSharper.Main.Proxies/SeqModule.fs">
+      <Link>SeqModule.fs</Link>
+    </Compile>
+    <Compile Include="../WebSharper.Main.Proxies/Stack.fs">
+      <Link>Stack.fs</Link>
+    </Compile>
+    <Compile Include="../WebSharper.Main.Proxies/String.fs">
+      <Link>String.fs</Link>
+    </Compile>
+    <Compile Include="../WebSharper.Main.Proxies/Task.fs">
+      <Link>Task.fs</Link>
+    </Compile>
+    <Compile Include="../WebSharper.Main.Proxies/TimeSpan.fs">
+      <Link>TimeSpan.fs</Link>
+    </Compile>
+    <Compile Include="../WebSharper.Main.Proxies/Unchecked.fs">
+      <Link>Unchecked.fs</Link>
+    </Compile>
+    <Compile Include="../WebSharper.Main.Proxies/Primitives.fs">
+      <Link>Primitives.fs</Link>
+    </Compile>
+    <None Include="paket.references" />
+  </ItemGroup>
+  <ItemGroup>
+    <ProjectReference Include="..\..\compiler\WebSharper.Core\WebSharper.Core.fsproj" />
+    <ProjectReference Include="..\WebSharper.JavaScript\WebSharper.JavaScript.fsproj" />
+    <ProjectReference Include="..\WebSharper.JQuery\WebSharper.JQuery.fsproj" />
+    <Reference Include="System.Data" />
+    <Reference Include="System.Data.Linq" />
+  </ItemGroup>
+  <Import Project="..\..\..\msbuild\WebSharper.FSharp.Internal.targets" />
+  <Import Project="..\..\..\.paket\Paket.Restore.targets" />
+</Project>